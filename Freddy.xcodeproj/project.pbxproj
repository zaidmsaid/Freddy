// !$*UTF8*$!
{
	archiveVersion = 1;
	classes = {
	};
	objectVersion = 46;
	objects = {

/* Begin PBXBuildFile section */
		1C67C7261C3B2446003D5A05 /* JSONEncodable.swift in Sources */ = {isa = PBXBuildFile; fileRef = 1C67C7251C3B2446003D5A05 /* JSONEncodable.swift */; };
		1C67C7271C3B27DA003D5A05 /* JSONEncodable.swift in Sources */ = {isa = PBXBuildFile; fileRef = 1C67C7251C3B2446003D5A05 /* JSONEncodable.swift */; };
		1C67C7281C3B27DC003D5A05 /* JSONEncodable.swift in Sources */ = {isa = PBXBuildFile; fileRef = 1C67C7251C3B2446003D5A05 /* JSONEncodable.swift */; };
		1C67C7291C3B27DD003D5A05 /* JSONEncodable.swift in Sources */ = {isa = PBXBuildFile; fileRef = 1C67C7251C3B2446003D5A05 /* JSONEncodable.swift */; };
		1C67C72B1C3B32A6003D5A05 /* JSONEncodableTests.swift in Sources */ = {isa = PBXBuildFile; fileRef = 1C67C72A1C3B32A6003D5A05 /* JSONEncodableTests.swift */; };
		1C7BD51F1C7A4B9300A6ED4B /* JSONSubscriptingTests.swift in Sources */ = {isa = PBXBuildFile; fileRef = 1C7BD51E1C7A4B9300A6ED4B /* JSONSubscriptingTests.swift */; };
		3F70EA931C6D0D2B00972CEB /* JSONSerializing.swift in Sources */ = {isa = PBXBuildFile; fileRef = 3F70EA921C6D0D2B00972CEB /* JSONSerializing.swift */; };
		3F70EA941C6D0D3000972CEB /* JSONSerializing.swift in Sources */ = {isa = PBXBuildFile; fileRef = 3F70EA921C6D0D2B00972CEB /* JSONSerializing.swift */; };
		3F70EA951C6D0D3100972CEB /* JSONSerializing.swift in Sources */ = {isa = PBXBuildFile; fileRef = 3F70EA921C6D0D2B00972CEB /* JSONSerializing.swift */; };
		3F70EA961C6D0D3200972CEB /* JSONSerializing.swift in Sources */ = {isa = PBXBuildFile; fileRef = 3F70EA921C6D0D2B00972CEB /* JSONSerializing.swift */; };
		3F70EA981C6D0EC500972CEB /* JSONSerializingTests.swift in Sources */ = {isa = PBXBuildFile; fileRef = 3F70EA971C6D0EC500972CEB /* JSONSerializingTests.swift */; };
		3F70EA991C6D0EC500972CEB /* JSONSerializingTests.swift in Sources */ = {isa = PBXBuildFile; fileRef = 3F70EA971C6D0EC500972CEB /* JSONSerializingTests.swift */; };
		3F70EA9A1C6D0EC500972CEB /* JSONSerializingTests.swift in Sources */ = {isa = PBXBuildFile; fileRef = 3F70EA971C6D0EC500972CEB /* JSONSerializingTests.swift */; };
		DB6ADF231C23610B00D77BF1 /* Freddy.h in Headers */ = {isa = PBXBuildFile; fileRef = DB6ADF221C23610B00D77BF1 /* Freddy.h */; settings = {ATTRIBUTES = (Public, ); }; };
		DB6ADF2A1C23610B00D77BF1 /* Freddy.framework in Frameworks */ = {isa = PBXBuildFile; fileRef = DB6ADF1F1C23610B00D77BF1 /* Freddy.framework */; };
		DB6ADF481C23612000D77BF1 /* Freddy.framework in Frameworks */ = {isa = PBXBuildFile; fileRef = DB6ADF3E1C23612000D77BF1 /* Freddy.framework */; };
		DB6ADF641C23612A00D77BF1 /* Freddy.framework in Frameworks */ = {isa = PBXBuildFile; fileRef = DB6ADF5A1C23612900D77BF1 /* Freddy.framework */; };
		DB6ADF841C23625800D77BF1 /* Freddy.h in Headers */ = {isa = PBXBuildFile; fileRef = DB6ADF221C23610B00D77BF1 /* Freddy.h */; settings = {ATTRIBUTES = (Public, ); }; };
		DB6ADF851C23625800D77BF1 /* Freddy.h in Headers */ = {isa = PBXBuildFile; fileRef = DB6ADF221C23610B00D77BF1 /* Freddy.h */; settings = {ATTRIBUTES = (Public, ); }; };
		DB6ADF881C23627500D77BF1 /* Freddy.h in Headers */ = {isa = PBXBuildFile; fileRef = DB6ADF221C23610B00D77BF1 /* Freddy.h */; settings = {ATTRIBUTES = (Public, ); }; };
		DB6ADF901C2362E000D77BF1 /* JSON.swift in Sources */ = {isa = PBXBuildFile; fileRef = DB6ADF891C2362E000D77BF1 /* JSON.swift */; };
		DB6ADF911C2362E000D77BF1 /* JSON.swift in Sources */ = {isa = PBXBuildFile; fileRef = DB6ADF891C2362E000D77BF1 /* JSON.swift */; };
		DB6ADF921C2362E000D77BF1 /* JSON.swift in Sources */ = {isa = PBXBuildFile; fileRef = DB6ADF891C2362E000D77BF1 /* JSON.swift */; };
		DB6ADF931C2362E000D77BF1 /* JSON.swift in Sources */ = {isa = PBXBuildFile; fileRef = DB6ADF891C2362E000D77BF1 /* JSON.swift */; };
		DB6ADF941C2362E000D77BF1 /* JSONDecodable.swift in Sources */ = {isa = PBXBuildFile; fileRef = DB6ADF8A1C2362E000D77BF1 /* JSONDecodable.swift */; };
		DB6ADF951C2362E000D77BF1 /* JSONDecodable.swift in Sources */ = {isa = PBXBuildFile; fileRef = DB6ADF8A1C2362E000D77BF1 /* JSONDecodable.swift */; };
		DB6ADF961C2362E000D77BF1 /* JSONDecodable.swift in Sources */ = {isa = PBXBuildFile; fileRef = DB6ADF8A1C2362E000D77BF1 /* JSONDecodable.swift */; };
		DB6ADF971C2362E000D77BF1 /* JSONDecodable.swift in Sources */ = {isa = PBXBuildFile; fileRef = DB6ADF8A1C2362E000D77BF1 /* JSONDecodable.swift */; };
		DB6ADF981C2362E000D77BF1 /* JSONLiteralConvertible.swift in Sources */ = {isa = PBXBuildFile; fileRef = DB6ADF8B1C2362E000D77BF1 /* JSONLiteralConvertible.swift */; };
		DB6ADF991C2362E000D77BF1 /* JSONLiteralConvertible.swift in Sources */ = {isa = PBXBuildFile; fileRef = DB6ADF8B1C2362E000D77BF1 /* JSONLiteralConvertible.swift */; };
		DB6ADF9A1C2362E000D77BF1 /* JSONLiteralConvertible.swift in Sources */ = {isa = PBXBuildFile; fileRef = DB6ADF8B1C2362E000D77BF1 /* JSONLiteralConvertible.swift */; };
		DB6ADF9B1C2362E000D77BF1 /* JSONLiteralConvertible.swift in Sources */ = {isa = PBXBuildFile; fileRef = DB6ADF8B1C2362E000D77BF1 /* JSONLiteralConvertible.swift */; };
		DB6ADF9C1C2362E000D77BF1 /* JSONParser.swift in Sources */ = {isa = PBXBuildFile; fileRef = DB6ADF8C1C2362E000D77BF1 /* JSONParser.swift */; };
		DB6ADF9D1C2362E000D77BF1 /* JSONParser.swift in Sources */ = {isa = PBXBuildFile; fileRef = DB6ADF8C1C2362E000D77BF1 /* JSONParser.swift */; };
		DB6ADF9E1C2362E000D77BF1 /* JSONParser.swift in Sources */ = {isa = PBXBuildFile; fileRef = DB6ADF8C1C2362E000D77BF1 /* JSONParser.swift */; };
		DB6ADF9F1C2362E000D77BF1 /* JSONParser.swift in Sources */ = {isa = PBXBuildFile; fileRef = DB6ADF8C1C2362E000D77BF1 /* JSONParser.swift */; };
		DB6ADFA01C2362E000D77BF1 /* JSONParsing.swift in Sources */ = {isa = PBXBuildFile; fileRef = DB6ADF8D1C2362E000D77BF1 /* JSONParsing.swift */; };
		DB6ADFA11C2362E000D77BF1 /* JSONParsing.swift in Sources */ = {isa = PBXBuildFile; fileRef = DB6ADF8D1C2362E000D77BF1 /* JSONParsing.swift */; };
		DB6ADFA21C2362E000D77BF1 /* JSONParsing.swift in Sources */ = {isa = PBXBuildFile; fileRef = DB6ADF8D1C2362E000D77BF1 /* JSONParsing.swift */; };
		DB6ADFA31C2362E000D77BF1 /* JSONParsing.swift in Sources */ = {isa = PBXBuildFile; fileRef = DB6ADF8D1C2362E000D77BF1 /* JSONParsing.swift */; };
		DB6ADFA81C2362E000D77BF1 /* JSONSubscripting.swift in Sources */ = {isa = PBXBuildFile; fileRef = DB6ADF8F1C2362E000D77BF1 /* JSONSubscripting.swift */; };
		DB6ADFA91C2362E000D77BF1 /* JSONSubscripting.swift in Sources */ = {isa = PBXBuildFile; fileRef = DB6ADF8F1C2362E000D77BF1 /* JSONSubscripting.swift */; };
		DB6ADFAA1C2362E000D77BF1 /* JSONSubscripting.swift in Sources */ = {isa = PBXBuildFile; fileRef = DB6ADF8F1C2362E000D77BF1 /* JSONSubscripting.swift */; };
		DB6ADFAB1C2362E000D77BF1 /* JSONSubscripting.swift in Sources */ = {isa = PBXBuildFile; fileRef = DB6ADF8F1C2362E000D77BF1 /* JSONSubscripting.swift */; };
		DB6ADFB11C2362FF00D77BF1 /* JSONDecodableTests.swift in Sources */ = {isa = PBXBuildFile; fileRef = DB6ADFAC1C2362FF00D77BF1 /* JSONDecodableTests.swift */; };
		DB6ADFB21C2362FF00D77BF1 /* JSONDecodableTests.swift in Sources */ = {isa = PBXBuildFile; fileRef = DB6ADFAC1C2362FF00D77BF1 /* JSONDecodableTests.swift */; };
		DB6ADFB31C2362FF00D77BF1 /* JSONDecodableTests.swift in Sources */ = {isa = PBXBuildFile; fileRef = DB6ADFAC1C2362FF00D77BF1 /* JSONDecodableTests.swift */; };
		DB6ADFB41C2362FF00D77BF1 /* JSONParserTests.swift in Sources */ = {isa = PBXBuildFile; fileRef = DB6ADFAD1C2362FF00D77BF1 /* JSONParserTests.swift */; };
		DB6ADFB51C2362FF00D77BF1 /* JSONParserTests.swift in Sources */ = {isa = PBXBuildFile; fileRef = DB6ADFAD1C2362FF00D77BF1 /* JSONParserTests.swift */; };
		DB6ADFB61C2362FF00D77BF1 /* JSONParserTests.swift in Sources */ = {isa = PBXBuildFile; fileRef = DB6ADFAD1C2362FF00D77BF1 /* JSONParserTests.swift */; };
		DB6ADFBA1C2362FF00D77BF1 /* JSONTypeTests.swift in Sources */ = {isa = PBXBuildFile; fileRef = DB6ADFAF1C2362FF00D77BF1 /* JSONTypeTests.swift */; };
		DB6ADFBB1C2362FF00D77BF1 /* JSONTypeTests.swift in Sources */ = {isa = PBXBuildFile; fileRef = DB6ADFAF1C2362FF00D77BF1 /* JSONTypeTests.swift */; };
		DB6ADFBC1C2362FF00D77BF1 /* JSONTypeTests.swift in Sources */ = {isa = PBXBuildFile; fileRef = DB6ADFAF1C2362FF00D77BF1 /* JSONTypeTests.swift */; };
		DB6ADFBD1C2362FF00D77BF1 /* Person.swift in Sources */ = {isa = PBXBuildFile; fileRef = DB6ADFB01C2362FF00D77BF1 /* Person.swift */; };
		DB6ADFBE1C2362FF00D77BF1 /* Person.swift in Sources */ = {isa = PBXBuildFile; fileRef = DB6ADFB01C2362FF00D77BF1 /* Person.swift */; };
		DB6ADFBF1C2362FF00D77BF1 /* Person.swift in Sources */ = {isa = PBXBuildFile; fileRef = DB6ADFB01C2362FF00D77BF1 /* Person.swift */; };
		DB6ADFC31C23631500D77BF1 /* sample.JSON in Resources */ = {isa = PBXBuildFile; fileRef = DB6ADFC11C23631500D77BF1 /* sample.JSON */; };
		DB6ADFC41C23631500D77BF1 /* sample.JSON in Resources */ = {isa = PBXBuildFile; fileRef = DB6ADFC11C23631500D77BF1 /* sample.JSON */; };
		DB6ADFC51C23631500D77BF1 /* sample.JSON in Resources */ = {isa = PBXBuildFile; fileRef = DB6ADFC11C23631500D77BF1 /* sample.JSON */; };
		DB6ADFC61C23631500D77BF1 /* sampleNoWhiteSpace.JSON in Resources */ = {isa = PBXBuildFile; fileRef = DB6ADFC21C23631500D77BF1 /* sampleNoWhiteSpace.JSON */; };
		DB6ADFC71C23631500D77BF1 /* sampleNoWhiteSpace.JSON in Resources */ = {isa = PBXBuildFile; fileRef = DB6ADFC21C23631500D77BF1 /* sampleNoWhiteSpace.JSON */; };
		DB6ADFC81C23631500D77BF1 /* sampleNoWhiteSpace.JSON in Resources */ = {isa = PBXBuildFile; fileRef = DB6ADFC21C23631500D77BF1 /* sampleNoWhiteSpace.JSON */; };
		DBF9D6271C3872BB0038E08E /* Benchmark.swift in Sources */ = {isa = PBXBuildFile; fileRef = DBF9D6261C3872BB0038E08E /* Benchmark.swift */; };
		DBF9D6281C3872BB0038E08E /* Benchmark.swift in Sources */ = {isa = PBXBuildFile; fileRef = DBF9D6261C3872BB0038E08E /* Benchmark.swift */; };
		DBF9D6291C3872BB0038E08E /* Benchmark.swift in Sources */ = {isa = PBXBuildFile; fileRef = DBF9D6261C3872BB0038E08E /* Benchmark.swift */; };
		DBF9D62B1C3872C70038E08E /* Benchmark in Resources */ = {isa = PBXBuildFile; fileRef = DBF9D62A1C3872C70038E08E /* Benchmark */; };
		DBF9D62C1C3872C70038E08E /* Benchmark in Resources */ = {isa = PBXBuildFile; fileRef = DBF9D62A1C3872C70038E08E /* Benchmark */; };
		DBF9D62D1C3872C70038E08E /* Benchmark in Resources */ = {isa = PBXBuildFile; fileRef = DBF9D62A1C3872C70038E08E /* Benchmark */; };
		DBF9D62E1C3872E40038E08E /* Card.m in Sources */ = {isa = PBXBuildFile; fileRef = DBF9D61C1C3872A20038E08E /* Card.m */; };
		DBF9D62F1C3872E40038E08E /* Card.swift in Sources */ = {isa = PBXBuildFile; fileRef = DBF9D61D1C3872A20038E08E /* Card.swift */; };
		DBF9D6301C3872E40038E08E /* CardSet.m in Sources */ = {isa = PBXBuildFile; fileRef = DBF9D61F1C3872A20038E08E /* CardSet.m */; };
		DBF9D6311C3872E40038E08E /* CardSet.swift in Sources */ = {isa = PBXBuildFile; fileRef = DBF9D6201C3872A20038E08E /* CardSet.swift */; };
		DBF9D6321C3872E40038E08E /* CardUtilities.m in Sources */ = {isa = PBXBuildFile; fileRef = DBF9D6221C3872A20038E08E /* CardUtilities.m */; };
		DBF9D6331C3872E40038E08E /* ReleaseDate.swift in Sources */ = {isa = PBXBuildFile; fileRef = DBF9D6241C3872A20038E08E /* ReleaseDate.swift */; };
		DBF9D6341C3872E50038E08E /* Card.m in Sources */ = {isa = PBXBuildFile; fileRef = DBF9D61C1C3872A20038E08E /* Card.m */; };
		DBF9D6351C3872E50038E08E /* Card.swift in Sources */ = {isa = PBXBuildFile; fileRef = DBF9D61D1C3872A20038E08E /* Card.swift */; };
		DBF9D6361C3872E50038E08E /* CardSet.m in Sources */ = {isa = PBXBuildFile; fileRef = DBF9D61F1C3872A20038E08E /* CardSet.m */; };
		DBF9D6371C3872E50038E08E /* CardSet.swift in Sources */ = {isa = PBXBuildFile; fileRef = DBF9D6201C3872A20038E08E /* CardSet.swift */; };
		DBF9D6381C3872E50038E08E /* CardUtilities.m in Sources */ = {isa = PBXBuildFile; fileRef = DBF9D6221C3872A20038E08E /* CardUtilities.m */; };
		DBF9D6391C3872E50038E08E /* ReleaseDate.swift in Sources */ = {isa = PBXBuildFile; fileRef = DBF9D6241C3872A20038E08E /* ReleaseDate.swift */; };
		DBF9D63A1C3872E50038E08E /* Card.m in Sources */ = {isa = PBXBuildFile; fileRef = DBF9D61C1C3872A20038E08E /* Card.m */; };
		DBF9D63B1C3872E50038E08E /* Card.swift in Sources */ = {isa = PBXBuildFile; fileRef = DBF9D61D1C3872A20038E08E /* Card.swift */; };
		DBF9D63C1C3872E50038E08E /* CardSet.m in Sources */ = {isa = PBXBuildFile; fileRef = DBF9D61F1C3872A20038E08E /* CardSet.m */; };
		DBF9D63D1C3872E50038E08E /* CardSet.swift in Sources */ = {isa = PBXBuildFile; fileRef = DBF9D6201C3872A20038E08E /* CardSet.swift */; };
		DBF9D63E1C3872E50038E08E /* CardUtilities.m in Sources */ = {isa = PBXBuildFile; fileRef = DBF9D6221C3872A20038E08E /* CardUtilities.m */; };
		DBF9D63F1C3872E50038E08E /* ReleaseDate.swift in Sources */ = {isa = PBXBuildFile; fileRef = DBF9D6241C3872A20038E08E /* ReleaseDate.swift */; };
		DC194EB91C47D87B001D4569 /* JSONTests.swift in Sources */ = {isa = PBXBuildFile; fileRef = DC194EB81C47D87B001D4569 /* JSONTests.swift */; };
		E43B67DB1C59598700ACE390 /* JSONEncodingDetector.swift in Sources */ = {isa = PBXBuildFile; fileRef = E43B67DA1C59598700ACE390 /* JSONEncodingDetector.swift */; };
		E43B67DC1C59598700ACE390 /* JSONEncodingDetector.swift in Sources */ = {isa = PBXBuildFile; fileRef = E43B67DA1C59598700ACE390 /* JSONEncodingDetector.swift */; };
		E43B67DD1C59598700ACE390 /* JSONEncodingDetector.swift in Sources */ = {isa = PBXBuildFile; fileRef = E43B67DA1C59598700ACE390 /* JSONEncodingDetector.swift */; };
		E43B67DE1C59598700ACE390 /* JSONEncodingDetector.swift in Sources */ = {isa = PBXBuildFile; fileRef = E43B67DA1C59598700ACE390 /* JSONEncodingDetector.swift */; };
		E43B67E01C5962CD00ACE390 /* JSONEncodingDetectorTests.swift in Sources */ = {isa = PBXBuildFile; fileRef = E43B67DF1C5962CD00ACE390 /* JSONEncodingDetectorTests.swift */; };
		E43B67E11C5962CD00ACE390 /* JSONEncodingDetectorTests.swift in Sources */ = {isa = PBXBuildFile; fileRef = E43B67DF1C5962CD00ACE390 /* JSONEncodingDetectorTests.swift */; };
		E43B67E21C5962CD00ACE390 /* JSONEncodingDetectorTests.swift in Sources */ = {isa = PBXBuildFile; fileRef = E43B67DF1C5962CD00ACE390 /* JSONEncodingDetectorTests.swift */; };
/* End PBXBuildFile section */

/* Begin PBXContainerItemProxy section */
		DB6ADF2B1C23610B00D77BF1 /* PBXContainerItemProxy */ = {
			isa = PBXContainerItemProxy;
			containerPortal = DB6ADF161C23610B00D77BF1 /* Project object */;
			proxyType = 1;
			remoteGlobalIDString = DB6ADF1E1C23610B00D77BF1;
			remoteInfo = Freddy;
		};
		DB6ADF491C23612000D77BF1 /* PBXContainerItemProxy */ = {
			isa = PBXContainerItemProxy;
			containerPortal = DB6ADF161C23610B00D77BF1 /* Project object */;
			proxyType = 1;
			remoteGlobalIDString = DB6ADF3D1C23612000D77BF1;
			remoteInfo = Freddy;
		};
		DB6ADF651C23612A00D77BF1 /* PBXContainerItemProxy */ = {
			isa = PBXContainerItemProxy;
			containerPortal = DB6ADF161C23610B00D77BF1 /* Project object */;
			proxyType = 1;
			remoteGlobalIDString = DB6ADF591C23612900D77BF1;
			remoteInfo = TVFreddy;
		};
		DBF9D6461C3875280038E08E /* PBXContainerItemProxy */ = {
			isa = PBXContainerItemProxy;
			containerPortal = DB6ADF161C23610B00D77BF1 /* Project object */;
			proxyType = 1;
			remoteGlobalIDString = DBF9D6401C3875100038E08E;
			remoteInfo = "Download Benchmark JSON";
		};
		DBF9D6481C38752B0038E08E /* PBXContainerItemProxy */ = {
			isa = PBXContainerItemProxy;
			containerPortal = DB6ADF161C23610B00D77BF1 /* Project object */;
			proxyType = 1;
			remoteGlobalIDString = DBF9D6401C3875100038E08E;
			remoteInfo = "Download Benchmark JSON";
		};
		DBF9D64A1C3875390038E08E /* PBXContainerItemProxy */ = {
			isa = PBXContainerItemProxy;
			containerPortal = DB6ADF161C23610B00D77BF1 /* Project object */;
			proxyType = 1;
			remoteGlobalIDString = DBF9D6401C3875100038E08E;
			remoteInfo = "Download Benchmark JSON";
		};
/* End PBXContainerItemProxy section */

/* Begin PBXFileReference section */
		1C67C7251C3B2446003D5A05 /* JSONEncodable.swift */ = {isa = PBXFileReference; fileEncoding = 4; lastKnownFileType = sourcecode.swift; path = JSONEncodable.swift; sourceTree = "<group>"; };
		1C67C72A1C3B32A6003D5A05 /* JSONEncodableTests.swift */ = {isa = PBXFileReference; fileEncoding = 4; lastKnownFileType = sourcecode.swift; path = JSONEncodableTests.swift; sourceTree = "<group>"; };
		1C7BD51E1C7A4B9300A6ED4B /* JSONSubscriptingTests.swift */ = {isa = PBXFileReference; fileEncoding = 4; lastKnownFileType = sourcecode.swift; path = JSONSubscriptingTests.swift; sourceTree = "<group>"; };
		3F70EA921C6D0D2B00972CEB /* JSONSerializing.swift */ = {isa = PBXFileReference; fileEncoding = 4; lastKnownFileType = sourcecode.swift; path = JSONSerializing.swift; sourceTree = "<group>"; };
		3F70EA971C6D0EC500972CEB /* JSONSerializingTests.swift */ = {isa = PBXFileReference; fileEncoding = 4; lastKnownFileType = sourcecode.swift; path = JSONSerializingTests.swift; sourceTree = "<group>"; };
		DB6ADF1F1C23610B00D77BF1 /* Freddy.framework */ = {isa = PBXFileReference; explicitFileType = wrapper.framework; includeInIndex = 0; path = Freddy.framework; sourceTree = BUILT_PRODUCTS_DIR; };
		DB6ADF221C23610B00D77BF1 /* Freddy.h */ = {isa = PBXFileReference; lastKnownFileType = sourcecode.c.h; path = Freddy.h; sourceTree = "<group>"; };
		DB6ADF241C23610B00D77BF1 /* Info.plist */ = {isa = PBXFileReference; lastKnownFileType = text.plist.xml; path = Info.plist; sourceTree = "<group>"; };
		DB6ADF291C23610B00D77BF1 /* MobileFreddyTests.xctest */ = {isa = PBXFileReference; explicitFileType = wrapper.cfbundle; includeInIndex = 0; path = MobileFreddyTests.xctest; sourceTree = BUILT_PRODUCTS_DIR; };
		DB6ADF301C23610B00D77BF1 /* Info.plist */ = {isa = PBXFileReference; lastKnownFileType = text.plist.xml; path = Info.plist; sourceTree = "<group>"; };
		DB6ADF3E1C23612000D77BF1 /* Freddy.framework */ = {isa = PBXFileReference; explicitFileType = wrapper.framework; includeInIndex = 0; path = Freddy.framework; sourceTree = BUILT_PRODUCTS_DIR; };
		DB6ADF471C23612000D77BF1 /* FreddyTests.xctest */ = {isa = PBXFileReference; explicitFileType = wrapper.cfbundle; includeInIndex = 0; path = FreddyTests.xctest; sourceTree = BUILT_PRODUCTS_DIR; };
		DB6ADF5A1C23612900D77BF1 /* Freddy.framework */ = {isa = PBXFileReference; explicitFileType = wrapper.framework; includeInIndex = 0; path = Freddy.framework; sourceTree = BUILT_PRODUCTS_DIR; };
		DB6ADF631C23612A00D77BF1 /* TVFreddyTests.xctest */ = {isa = PBXFileReference; explicitFileType = wrapper.cfbundle; includeInIndex = 0; path = TVFreddyTests.xctest; sourceTree = BUILT_PRODUCTS_DIR; };
		DB6ADF761C23613200D77BF1 /* Freddy.framework */ = {isa = PBXFileReference; explicitFileType = wrapper.framework; includeInIndex = 0; path = Freddy.framework; sourceTree = BUILT_PRODUCTS_DIR; };
		DB6ADF7F1C23617500D77BF1 /* Base.xcconfig */ = {isa = PBXFileReference; lastKnownFileType = text.xcconfig; path = Base.xcconfig; sourceTree = "<group>"; };
		DB6ADF801C23617500D77BF1 /* Debug.xcconfig */ = {isa = PBXFileReference; lastKnownFileType = text.xcconfig; path = Debug.xcconfig; sourceTree = "<group>"; };
		DB6ADF811C23617500D77BF1 /* Framework.xcconfig */ = {isa = PBXFileReference; lastKnownFileType = text.xcconfig; path = Framework.xcconfig; sourceTree = "<group>"; };
		DB6ADF821C23617500D77BF1 /* Release.xcconfig */ = {isa = PBXFileReference; lastKnownFileType = text.xcconfig; path = Release.xcconfig; sourceTree = "<group>"; };
		DB6ADF831C23617500D77BF1 /* Tests.xcconfig */ = {isa = PBXFileReference; lastKnownFileType = text.xcconfig; path = Tests.xcconfig; sourceTree = "<group>"; };
		DB6ADF891C2362E000D77BF1 /* JSON.swift */ = {isa = PBXFileReference; fileEncoding = 4; lastKnownFileType = sourcecode.swift; path = JSON.swift; sourceTree = "<group>"; };
		DB6ADF8A1C2362E000D77BF1 /* JSONDecodable.swift */ = {isa = PBXFileReference; fileEncoding = 4; lastKnownFileType = sourcecode.swift; path = JSONDecodable.swift; sourceTree = "<group>"; };
		DB6ADF8B1C2362E000D77BF1 /* JSONLiteralConvertible.swift */ = {isa = PBXFileReference; fileEncoding = 4; lastKnownFileType = sourcecode.swift; path = JSONLiteralConvertible.swift; sourceTree = "<group>"; };
		DB6ADF8C1C2362E000D77BF1 /* JSONParser.swift */ = {isa = PBXFileReference; fileEncoding = 4; lastKnownFileType = sourcecode.swift; path = JSONParser.swift; sourceTree = "<group>"; };
		DB6ADF8D1C2362E000D77BF1 /* JSONParsing.swift */ = {isa = PBXFileReference; fileEncoding = 4; lastKnownFileType = sourcecode.swift; path = JSONParsing.swift; sourceTree = "<group>"; };
		DB6ADF8F1C2362E000D77BF1 /* JSONSubscripting.swift */ = {isa = PBXFileReference; fileEncoding = 4; lastKnownFileType = sourcecode.swift; path = JSONSubscripting.swift; sourceTree = "<group>"; };
		DB6ADFAC1C2362FF00D77BF1 /* JSONDecodableTests.swift */ = {isa = PBXFileReference; fileEncoding = 4; lastKnownFileType = sourcecode.swift; path = JSONDecodableTests.swift; sourceTree = "<group>"; };
		DB6ADFAD1C2362FF00D77BF1 /* JSONParserTests.swift */ = {isa = PBXFileReference; fileEncoding = 4; lastKnownFileType = sourcecode.swift; path = JSONParserTests.swift; sourceTree = "<group>"; };
		DB6ADFAF1C2362FF00D77BF1 /* JSONTypeTests.swift */ = {isa = PBXFileReference; fileEncoding = 4; lastKnownFileType = sourcecode.swift; path = JSONTypeTests.swift; sourceTree = "<group>"; };
		DB6ADFB01C2362FF00D77BF1 /* Person.swift */ = {isa = PBXFileReference; fileEncoding = 4; lastKnownFileType = sourcecode.swift; path = Person.swift; sourceTree = "<group>"; };
		DB6ADFC11C23631500D77BF1 /* sample.JSON */ = {isa = PBXFileReference; fileEncoding = 4; lastKnownFileType = text.json; path = sample.JSON; sourceTree = "<group>"; };
		DB6ADFC21C23631500D77BF1 /* sampleNoWhiteSpace.JSON */ = {isa = PBXFileReference; fileEncoding = 4; lastKnownFileType = text.json; path = sampleNoWhiteSpace.JSON; sourceTree = "<group>"; };
		DBF9D61B1C3872A20038E08E /* Card.h */ = {isa = PBXFileReference; lastKnownFileType = sourcecode.c.h; path = Card.h; sourceTree = "<group>"; };
		DBF9D61C1C3872A20038E08E /* Card.m */ = {isa = PBXFileReference; lastKnownFileType = sourcecode.c.objc; path = Card.m; sourceTree = "<group>"; };
		DBF9D61D1C3872A20038E08E /* Card.swift */ = {isa = PBXFileReference; lastKnownFileType = sourcecode.swift; path = Card.swift; sourceTree = "<group>"; };
		DBF9D61E1C3872A20038E08E /* CardSet.h */ = {isa = PBXFileReference; lastKnownFileType = sourcecode.c.h; path = CardSet.h; sourceTree = "<group>"; };
		DBF9D61F1C3872A20038E08E /* CardSet.m */ = {isa = PBXFileReference; lastKnownFileType = sourcecode.c.objc; path = CardSet.m; sourceTree = "<group>"; };
		DBF9D6201C3872A20038E08E /* CardSet.swift */ = {isa = PBXFileReference; lastKnownFileType = sourcecode.swift; path = CardSet.swift; sourceTree = "<group>"; };
		DBF9D6211C3872A20038E08E /* CardUtilities.h */ = {isa = PBXFileReference; lastKnownFileType = sourcecode.c.h; path = CardUtilities.h; sourceTree = "<group>"; };
		DBF9D6221C3872A20038E08E /* CardUtilities.m */ = {isa = PBXFileReference; lastKnownFileType = sourcecode.c.objc; path = CardUtilities.m; sourceTree = "<group>"; };
		DBF9D6231C3872A20038E08E /* Tests-Bridging-Header.h */ = {isa = PBXFileReference; lastKnownFileType = sourcecode.c.h; path = "Tests-Bridging-Header.h"; sourceTree = "<group>"; };
		DBF9D6241C3872A20038E08E /* ReleaseDate.swift */ = {isa = PBXFileReference; lastKnownFileType = sourcecode.swift; path = ReleaseDate.swift; sourceTree = "<group>"; };
		DBF9D6261C3872BB0038E08E /* Benchmark.swift */ = {isa = PBXFileReference; fileEncoding = 4; lastKnownFileType = sourcecode.swift; path = Benchmark.swift; sourceTree = "<group>"; };
		DBF9D62A1C3872C70038E08E /* Benchmark */ = {isa = PBXFileReference; lastKnownFileType = folder; path = Benchmark; sourceTree = "<group>"; };
		DC194EB81C47D87B001D4569 /* JSONTests.swift */ = {isa = PBXFileReference; fileEncoding = 4; lastKnownFileType = sourcecode.swift; path = JSONTests.swift; sourceTree = "<group>"; };
		E43B67DA1C59598700ACE390 /* JSONEncodingDetector.swift */ = {isa = PBXFileReference; fileEncoding = 4; lastKnownFileType = sourcecode.swift; path = JSONEncodingDetector.swift; sourceTree = "<group>"; };
		E43B67DF1C5962CD00ACE390 /* JSONEncodingDetectorTests.swift */ = {isa = PBXFileReference; fileEncoding = 4; lastKnownFileType = sourcecode.swift; path = JSONEncodingDetectorTests.swift; sourceTree = "<group>"; };
/* End PBXFileReference section */

/* Begin PBXFrameworksBuildPhase section */
		DB6ADF1B1C23610B00D77BF1 /* Frameworks */ = {
			isa = PBXFrameworksBuildPhase;
			buildActionMask = 2147483647;
			files = (
			);
			runOnlyForDeploymentPostprocessing = 0;
		};
		DB6ADF261C23610B00D77BF1 /* Frameworks */ = {
			isa = PBXFrameworksBuildPhase;
			buildActionMask = 2147483647;
			files = (
				DB6ADF2A1C23610B00D77BF1 /* Freddy.framework in Frameworks */,
			);
			runOnlyForDeploymentPostprocessing = 0;
		};
		DB6ADF3A1C23612000D77BF1 /* Frameworks */ = {
			isa = PBXFrameworksBuildPhase;
			buildActionMask = 2147483647;
			files = (
			);
			runOnlyForDeploymentPostprocessing = 0;
		};
		DB6ADF441C23612000D77BF1 /* Frameworks */ = {
			isa = PBXFrameworksBuildPhase;
			buildActionMask = 2147483647;
			files = (
				DB6ADF481C23612000D77BF1 /* Freddy.framework in Frameworks */,
			);
			runOnlyForDeploymentPostprocessing = 0;
		};
		DB6ADF561C23612900D77BF1 /* Frameworks */ = {
			isa = PBXFrameworksBuildPhase;
			buildActionMask = 2147483647;
			files = (
			);
			runOnlyForDeploymentPostprocessing = 0;
		};
		DB6ADF601C23612A00D77BF1 /* Frameworks */ = {
			isa = PBXFrameworksBuildPhase;
			buildActionMask = 2147483647;
			files = (
				DB6ADF641C23612A00D77BF1 /* Freddy.framework in Frameworks */,
			);
			runOnlyForDeploymentPostprocessing = 0;
		};
		DB6ADF721C23613200D77BF1 /* Frameworks */ = {
			isa = PBXFrameworksBuildPhase;
			buildActionMask = 2147483647;
			files = (
			);
			runOnlyForDeploymentPostprocessing = 0;
		};
/* End PBXFrameworksBuildPhase section */

/* Begin PBXGroup section */
		DB6ADF151C23610B00D77BF1 = {
			isa = PBXGroup;
			children = (
				DB6ADF7E1C23617500D77BF1 /* Configurations */,
				DB6ADF211C23610B00D77BF1 /* Freddy */,
				DB6ADF2D1C23610B00D77BF1 /* FreddyTests */,
				DB6ADF201C23610B00D77BF1 /* Products */,
			);
			sourceTree = "<group>";
		};
		DB6ADF201C23610B00D77BF1 /* Products */ = {
			isa = PBXGroup;
			children = (
				DB6ADF1F1C23610B00D77BF1 /* Freddy.framework */,
				DB6ADF291C23610B00D77BF1 /* MobileFreddyTests.xctest */,
				DB6ADF3E1C23612000D77BF1 /* Freddy.framework */,
				DB6ADF471C23612000D77BF1 /* FreddyTests.xctest */,
				DB6ADF5A1C23612900D77BF1 /* Freddy.framework */,
				DB6ADF631C23612A00D77BF1 /* TVFreddyTests.xctest */,
				DB6ADF761C23613200D77BF1 /* Freddy.framework */,
			);
			name = Products;
			sourceTree = "<group>";
		};
		DB6ADF211C23610B00D77BF1 /* Freddy */ = {
			isa = PBXGroup;
			children = (
				DB6ADF221C23610B00D77BF1 /* Freddy.h */,
				DB6ADF891C2362E000D77BF1 /* JSON.swift */,
				DB6ADF8A1C2362E000D77BF1 /* JSONDecodable.swift */,
				1C67C7251C3B2446003D5A05 /* JSONEncodable.swift */,
				DB6ADF8B1C2362E000D77BF1 /* JSONLiteralConvertible.swift */,
				DB6ADF8C1C2362E000D77BF1 /* JSONParser.swift */,
				DB6ADF8D1C2362E000D77BF1 /* JSONParsing.swift */,
				3F70EA921C6D0D2B00972CEB /* JSONSerializing.swift */,
				DB6ADF8F1C2362E000D77BF1 /* JSONSubscripting.swift */,
				E43B67DA1C59598700ACE390 /* JSONEncodingDetector.swift */,
				DB6ADF241C23610B00D77BF1 /* Info.plist */,
			);
			name = Freddy;
			path = Sources;
			sourceTree = "<group>";
		};
		DB6ADF2D1C23610B00D77BF1 /* FreddyTests */ = {
			isa = PBXGroup;
			children = (
				DC194EB81C47D87B001D4569 /* JSONTests.swift */,
				DB6ADFAC1C2362FF00D77BF1 /* JSONDecodableTests.swift */,
				1C67C72A1C3B32A6003D5A05 /* JSONEncodableTests.swift */,
				DB6ADFAD1C2362FF00D77BF1 /* JSONParserTests.swift */,
				3F70EA971C6D0EC500972CEB /* JSONSerializingTests.swift */,
				1C7BD51E1C7A4B9300A6ED4B /* JSONSubscriptingTests.swift */,
				DB6ADFAF1C2362FF00D77BF1 /* JSONTypeTests.swift */,
				E43B67DF1C5962CD00ACE390 /* JSONEncodingDetectorTests.swift */,
				DBF9D6261C3872BB0038E08E /* Benchmark.swift */,
				DBF9D62A1C3872C70038E08E /* Benchmark */,
				DB6ADFC01C23630500D77BF1 /* Fixtures */,
				DBF9D6251C3872A40038E08E /* Supporting Files */,
			);
			name = FreddyTests;
			path = Tests;
			sourceTree = "<group>";
		};
		DB6ADF7E1C23617500D77BF1 /* Configurations */ = {
			isa = PBXGroup;
			children = (
				DB6ADF7F1C23617500D77BF1 /* Base.xcconfig */,
				DB6ADF801C23617500D77BF1 /* Debug.xcconfig */,
				DB6ADF811C23617500D77BF1 /* Framework.xcconfig */,
				DB6ADF821C23617500D77BF1 /* Release.xcconfig */,
				DB6ADF831C23617500D77BF1 /* Tests.xcconfig */,
			);
			path = Configurations;
			sourceTree = "<group>";
		};
		DB6ADFC01C23630500D77BF1 /* Fixtures */ = {
			isa = PBXGroup;
			children = (
				DB6ADFB01C2362FF00D77BF1 /* Person.swift */,
				DB6ADFC11C23631500D77BF1 /* sample.JSON */,
				DB6ADFC21C23631500D77BF1 /* sampleNoWhiteSpace.JSON */,
				DBF9D61B1C3872A20038E08E /* Card.h */,
				DBF9D61C1C3872A20038E08E /* Card.m */,
				DBF9D61D1C3872A20038E08E /* Card.swift */,
				DBF9D61E1C3872A20038E08E /* CardSet.h */,
				DBF9D61F1C3872A20038E08E /* CardSet.m */,
				DBF9D6201C3872A20038E08E /* CardSet.swift */,
				DBF9D6211C3872A20038E08E /* CardUtilities.h */,
				DBF9D6221C3872A20038E08E /* CardUtilities.m */,
				DBF9D6241C3872A20038E08E /* ReleaseDate.swift */,
			);
			name = Fixtures;
			sourceTree = "<group>";
		};
		DBF9D6251C3872A40038E08E /* Supporting Files */ = {
			isa = PBXGroup;
			children = (
				DBF9D6231C3872A20038E08E /* Tests-Bridging-Header.h */,
				DB6ADF301C23610B00D77BF1 /* Info.plist */,
			);
			name = "Supporting Files";
			sourceTree = "<group>";
		};
/* End PBXGroup section */

/* Begin PBXHeadersBuildPhase section */
		DB6ADF1C1C23610B00D77BF1 /* Headers */ = {
			isa = PBXHeadersBuildPhase;
			buildActionMask = 2147483647;
			files = (
				DB6ADF231C23610B00D77BF1 /* Freddy.h in Headers */,
			);
			runOnlyForDeploymentPostprocessing = 0;
		};
		DB6ADF3B1C23612000D77BF1 /* Headers */ = {
			isa = PBXHeadersBuildPhase;
			buildActionMask = 2147483647;
			files = (
				DB6ADF881C23627500D77BF1 /* Freddy.h in Headers */,
			);
			runOnlyForDeploymentPostprocessing = 0;
		};
		DB6ADF571C23612900D77BF1 /* Headers */ = {
			isa = PBXHeadersBuildPhase;
			buildActionMask = 2147483647;
			files = (
				DB6ADF841C23625800D77BF1 /* Freddy.h in Headers */,
			);
			runOnlyForDeploymentPostprocessing = 0;
		};
		DB6ADF731C23613200D77BF1 /* Headers */ = {
			isa = PBXHeadersBuildPhase;
			buildActionMask = 2147483647;
			files = (
				DB6ADF851C23625800D77BF1 /* Freddy.h in Headers */,
			);
			runOnlyForDeploymentPostprocessing = 0;
		};
/* End PBXHeadersBuildPhase section */

/* Begin PBXLegacyTarget section */
		DBF9D6401C3875100038E08E /* Download Benchmark JSON */ = {
			isa = PBXLegacyTarget;
			buildArgumentsString = "$(ACTION)";
			buildConfigurationList = DBF9D6431C3875100038E08E /* Build configuration list for PBXLegacyTarget "Download Benchmark JSON" */;
			buildPhases = (
			);
			buildToolPath = /usr/bin/make;
			buildWorkingDirectory = "$(PROJECT_DIR)/Tests";
			dependencies = (
			);
			name = "Download Benchmark JSON";
			passBuildSettingsInEnvironment = 1;
			productName = "Download Benchmark JSON";
		};
/* End PBXLegacyTarget section */

/* Begin PBXNativeTarget section */
		DB6ADF1E1C23610B00D77BF1 /* MobileFreddy */ = {
			isa = PBXNativeTarget;
			buildConfigurationList = DB6ADF331C23610B00D77BF1 /* Build configuration list for PBXNativeTarget "MobileFreddy" */;
			buildPhases = (
				DB6ADF1A1C23610B00D77BF1 /* Sources */,
				DB6ADF1B1C23610B00D77BF1 /* Frameworks */,
				DB6ADF1C1C23610B00D77BF1 /* Headers */,
				DB6ADF1D1C23610B00D77BF1 /* Resources */,
			);
			buildRules = (
			);
			dependencies = (
			);
			name = MobileFreddy;
			productName = Freddy;
			productReference = DB6ADF1F1C23610B00D77BF1 /* Freddy.framework */;
			productType = "com.apple.product-type.framework";
		};
		DB6ADF281C23610B00D77BF1 /* MobileFreddyTests */ = {
			isa = PBXNativeTarget;
			buildConfigurationList = DB6ADF361C23610B00D77BF1 /* Build configuration list for PBXNativeTarget "MobileFreddyTests" */;
			buildPhases = (
				DB6ADF251C23610B00D77BF1 /* Sources */,
				DB6ADF261C23610B00D77BF1 /* Frameworks */,
				DB6ADF271C23610B00D77BF1 /* Resources */,
			);
			buildRules = (
			);
			dependencies = (
				DB6ADF2C1C23610B00D77BF1 /* PBXTargetDependency */,
				DBF9D6491C38752B0038E08E /* PBXTargetDependency */,
			);
			name = MobileFreddyTests;
			productName = FreddyTests;
			productReference = DB6ADF291C23610B00D77BF1 /* MobileFreddyTests.xctest */;
			productType = "com.apple.product-type.bundle.unit-test";
		};
		DB6ADF3D1C23612000D77BF1 /* Freddy */ = {
			isa = PBXNativeTarget;
			buildConfigurationList = DB6ADF4F1C23612000D77BF1 /* Build configuration list for PBXNativeTarget "Freddy" */;
			buildPhases = (
				DB6ADF391C23612000D77BF1 /* Sources */,
				DB6ADF3A1C23612000D77BF1 /* Frameworks */,
				DB6ADF3B1C23612000D77BF1 /* Headers */,
				DB6ADF3C1C23612000D77BF1 /* Resources */,
			);
			buildRules = (
			);
			dependencies = (
			);
			name = Freddy;
			productName = Freddy;
			productReference = DB6ADF3E1C23612000D77BF1 /* Freddy.framework */;
			productType = "com.apple.product-type.framework";
		};
		DB6ADF461C23612000D77BF1 /* FreddyTests */ = {
			isa = PBXNativeTarget;
			buildConfigurationList = DB6ADF521C23612000D77BF1 /* Build configuration list for PBXNativeTarget "FreddyTests" */;
			buildPhases = (
				DB6ADF431C23612000D77BF1 /* Sources */,
				DB6ADF441C23612000D77BF1 /* Frameworks */,
				DB6ADF451C23612000D77BF1 /* Resources */,
			);
			buildRules = (
			);
			dependencies = (
				DB6ADF4A1C23612000D77BF1 /* PBXTargetDependency */,
				DBF9D6471C3875280038E08E /* PBXTargetDependency */,
			);
			name = FreddyTests;
			productName = FreddyTests;
			productReference = DB6ADF471C23612000D77BF1 /* FreddyTests.xctest */;
			productType = "com.apple.product-type.bundle.unit-test";
		};
		DB6ADF591C23612900D77BF1 /* TVFreddy */ = {
			isa = PBXNativeTarget;
			buildConfigurationList = DB6ADF6B1C23612A00D77BF1 /* Build configuration list for PBXNativeTarget "TVFreddy" */;
			buildPhases = (
				DB6ADF551C23612900D77BF1 /* Sources */,
				DB6ADF561C23612900D77BF1 /* Frameworks */,
				DB6ADF571C23612900D77BF1 /* Headers */,
				DB6ADF581C23612900D77BF1 /* Resources */,
			);
			buildRules = (
			);
			dependencies = (
			);
			name = TVFreddy;
			productName = TVFreddy;
			productReference = DB6ADF5A1C23612900D77BF1 /* Freddy.framework */;
			productType = "com.apple.product-type.framework";
		};
		DB6ADF621C23612A00D77BF1 /* TVFreddyTests */ = {
			isa = PBXNativeTarget;
			buildConfigurationList = DB6ADF6E1C23612A00D77BF1 /* Build configuration list for PBXNativeTarget "TVFreddyTests" */;
			buildPhases = (
				DB6ADF5F1C23612A00D77BF1 /* Sources */,
				DB6ADF601C23612A00D77BF1 /* Frameworks */,
				DB6ADF611C23612A00D77BF1 /* Resources */,
			);
			buildRules = (
			);
			dependencies = (
				DB6ADF661C23612A00D77BF1 /* PBXTargetDependency */,
				DBF9D64B1C3875390038E08E /* PBXTargetDependency */,
			);
			name = TVFreddyTests;
			productName = TVFreddyTests;
			productReference = DB6ADF631C23612A00D77BF1 /* TVFreddyTests.xctest */;
			productType = "com.apple.product-type.bundle.unit-test";
		};
		DB6ADF751C23613200D77BF1 /* NanoFreddy */ = {
			isa = PBXNativeTarget;
			buildConfigurationList = DB6ADF7B1C23613200D77BF1 /* Build configuration list for PBXNativeTarget "NanoFreddy" */;
			buildPhases = (
				DB6ADF711C23613200D77BF1 /* Sources */,
				DB6ADF721C23613200D77BF1 /* Frameworks */,
				DB6ADF731C23613200D77BF1 /* Headers */,
				DB6ADF741C23613200D77BF1 /* Resources */,
			);
			buildRules = (
			);
			dependencies = (
			);
			name = NanoFreddy;
			productName = NanoFreddy;
			productReference = DB6ADF761C23613200D77BF1 /* Freddy.framework */;
			productType = "com.apple.product-type.framework";
		};
/* End PBXNativeTarget section */

/* Begin PBXProject section */
		DB6ADF161C23610B00D77BF1 /* Project object */ = {
			isa = PBXProject;
			attributes = {
				LastSwiftUpdateCheck = 0720;
				LastUpgradeCheck = 0720;
				ORGANIZATIONNAME = "Big Nerd Ranch";
				TargetAttributes = {
					DB6ADF1E1C23610B00D77BF1 = {
						CreatedOnToolsVersion = 7.2;
					};
					DB6ADF281C23610B00D77BF1 = {
						CreatedOnToolsVersion = 7.2;
					};
					DB6ADF3D1C23612000D77BF1 = {
						CreatedOnToolsVersion = 7.2;
					};
					DB6ADF461C23612000D77BF1 = {
						CreatedOnToolsVersion = 7.2;
					};
					DB6ADF591C23612900D77BF1 = {
						CreatedOnToolsVersion = 7.2;
					};
					DB6ADF621C23612A00D77BF1 = {
						CreatedOnToolsVersion = 7.2;
					};
					DB6ADF751C23613200D77BF1 = {
						CreatedOnToolsVersion = 7.2;
					};
					DBF9D6401C3875100038E08E = {
						CreatedOnToolsVersion = 7.2;
					};
				};
			};
			buildConfigurationList = DB6ADF191C23610B00D77BF1 /* Build configuration list for PBXProject "Freddy" */;
			compatibilityVersion = "Xcode 3.2";
			developmentRegion = English;
			hasScannedForEncodings = 0;
			knownRegions = (
				en,
			);
			mainGroup = DB6ADF151C23610B00D77BF1;
			productRefGroup = DB6ADF201C23610B00D77BF1 /* Products */;
			projectDirPath = "";
			projectRoot = "";
			targets = (
				DBF9D6401C3875100038E08E /* Download Benchmark JSON */,
				DB6ADF3D1C23612000D77BF1 /* Freddy */,
				DB6ADF461C23612000D77BF1 /* FreddyTests */,
				DB6ADF1E1C23610B00D77BF1 /* MobileFreddy */,
				DB6ADF281C23610B00D77BF1 /* MobileFreddyTests */,
				DB6ADF591C23612900D77BF1 /* TVFreddy */,
				DB6ADF621C23612A00D77BF1 /* TVFreddyTests */,
				DB6ADF751C23613200D77BF1 /* NanoFreddy */,
			);
		};
/* End PBXProject section */

/* Begin PBXResourcesBuildPhase section */
		DB6ADF1D1C23610B00D77BF1 /* Resources */ = {
			isa = PBXResourcesBuildPhase;
			buildActionMask = 2147483647;
			files = (
			);
			runOnlyForDeploymentPostprocessing = 0;
		};
		DB6ADF271C23610B00D77BF1 /* Resources */ = {
			isa = PBXResourcesBuildPhase;
			buildActionMask = 2147483647;
			files = (
				DB6ADFC41C23631500D77BF1 /* sample.JSON in Resources */,
				DBF9D62C1C3872C70038E08E /* Benchmark in Resources */,
				DB6ADFC71C23631500D77BF1 /* sampleNoWhiteSpace.JSON in Resources */,
			);
			runOnlyForDeploymentPostprocessing = 0;
		};
		DB6ADF3C1C23612000D77BF1 /* Resources */ = {
			isa = PBXResourcesBuildPhase;
			buildActionMask = 2147483647;
			files = (
			);
			runOnlyForDeploymentPostprocessing = 0;
		};
		DB6ADF451C23612000D77BF1 /* Resources */ = {
			isa = PBXResourcesBuildPhase;
			buildActionMask = 2147483647;
			files = (
				DB6ADFC31C23631500D77BF1 /* sample.JSON in Resources */,
				DBF9D62B1C3872C70038E08E /* Benchmark in Resources */,
				DB6ADFC61C23631500D77BF1 /* sampleNoWhiteSpace.JSON in Resources */,
			);
			runOnlyForDeploymentPostprocessing = 0;
		};
		DB6ADF581C23612900D77BF1 /* Resources */ = {
			isa = PBXResourcesBuildPhase;
			buildActionMask = 2147483647;
			files = (
			);
			runOnlyForDeploymentPostprocessing = 0;
		};
		DB6ADF611C23612A00D77BF1 /* Resources */ = {
			isa = PBXResourcesBuildPhase;
			buildActionMask = 2147483647;
			files = (
				DB6ADFC51C23631500D77BF1 /* sample.JSON in Resources */,
				DBF9D62D1C3872C70038E08E /* Benchmark in Resources */,
				DB6ADFC81C23631500D77BF1 /* sampleNoWhiteSpace.JSON in Resources */,
			);
			runOnlyForDeploymentPostprocessing = 0;
		};
		DB6ADF741C23613200D77BF1 /* Resources */ = {
			isa = PBXResourcesBuildPhase;
			buildActionMask = 2147483647;
			files = (
			);
			runOnlyForDeploymentPostprocessing = 0;
		};
/* End PBXResourcesBuildPhase section */

/* Begin PBXSourcesBuildPhase section */
		DB6ADF1A1C23610B00D77BF1 /* Sources */ = {
			isa = PBXSourcesBuildPhase;
			buildActionMask = 2147483647;
			files = (
				3F70EA941C6D0D3000972CEB /* JSONSerializing.swift in Sources */,
				DB6ADF911C2362E000D77BF1 /* JSON.swift in Sources */,
				DB6ADFA91C2362E000D77BF1 /* JSONSubscripting.swift in Sources */,
				DB6ADFA11C2362E000D77BF1 /* JSONParsing.swift in Sources */,
				DB6ADF991C2362E000D77BF1 /* JSONLiteralConvertible.swift in Sources */,
				1C67C7271C3B27DA003D5A05 /* JSONEncodable.swift in Sources */,
				DB6ADF9D1C2362E000D77BF1 /* JSONParser.swift in Sources */,
				E43B67DC1C59598700ACE390 /* JSONEncodingDetector.swift in Sources */,
				DB6ADF951C2362E000D77BF1 /* JSONDecodable.swift in Sources */,
			);
			runOnlyForDeploymentPostprocessing = 0;
		};
		DB6ADF251C23610B00D77BF1 /* Sources */ = {
			isa = PBXSourcesBuildPhase;
			buildActionMask = 2147483647;
			files = (
				DB6ADFBE1C2362FF00D77BF1 /* Person.swift in Sources */,
				DBF9D6281C3872BB0038E08E /* Benchmark.swift in Sources */,
				DB6ADFB51C2362FF00D77BF1 /* JSONParserTests.swift in Sources */,
				DBF9D6381C3872E50038E08E /* CardUtilities.m in Sources */,
				E43B67E11C5962CD00ACE390 /* JSONEncodingDetectorTests.swift in Sources */,
				3F70EA991C6D0EC500972CEB /* JSONSerializingTests.swift in Sources */,
				DB6ADFBB1C2362FF00D77BF1 /* JSONTypeTests.swift in Sources */,
				DB6ADFB21C2362FF00D77BF1 /* JSONDecodableTests.swift in Sources */,
<<<<<<< HEAD
				DBF9D6361C3872E50038E08E /* CardSet.m in Sources */,
				DBF9D6371C3872E50038E08E /* CardSet.swift in Sources */,
				DBF9D6341C3872E50038E08E /* Card.m in Sources */,
				DB6ADFB81C2362FF00D77BF1 /* JSONSubscriptTests.swift in Sources */,
				DBF9D6351C3872E50038E08E /* Card.swift in Sources */,
				DBF9D6391C3872E50038E08E /* ReleaseDate.swift in Sources */,
=======
>>>>>>> 7328dda6
			);
			runOnlyForDeploymentPostprocessing = 0;
		};
		DB6ADF391C23612000D77BF1 /* Sources */ = {
			isa = PBXSourcesBuildPhase;
			buildActionMask = 2147483647;
			files = (
				3F70EA931C6D0D2B00972CEB /* JSONSerializing.swift in Sources */,
				DB6ADF901C2362E000D77BF1 /* JSON.swift in Sources */,
				DB6ADFA81C2362E000D77BF1 /* JSONSubscripting.swift in Sources */,
				DB6ADFA01C2362E000D77BF1 /* JSONParsing.swift in Sources */,
				DB6ADF981C2362E000D77BF1 /* JSONLiteralConvertible.swift in Sources */,
				1C67C7261C3B2446003D5A05 /* JSONEncodable.swift in Sources */,
				DB6ADF9C1C2362E000D77BF1 /* JSONParser.swift in Sources */,
				E43B67DB1C59598700ACE390 /* JSONEncodingDetector.swift in Sources */,
				DB6ADF941C2362E000D77BF1 /* JSONDecodable.swift in Sources */,
			);
			runOnlyForDeploymentPostprocessing = 0;
		};
		DB6ADF431C23612000D77BF1 /* Sources */ = {
			isa = PBXSourcesBuildPhase;
			buildActionMask = 2147483647;
			files = (
				3F70EA981C6D0EC500972CEB /* JSONSerializingTests.swift in Sources */,
				DB6ADFBD1C2362FF00D77BF1 /* Person.swift in Sources */,
<<<<<<< HEAD
				DBF9D6271C3872BB0038E08E /* Benchmark.swift in Sources */,
=======
				1C7BD51F1C7A4B9300A6ED4B /* JSONSubscriptingTests.swift in Sources */,
>>>>>>> 7328dda6
				1C67C72B1C3B32A6003D5A05 /* JSONEncodableTests.swift in Sources */,
				DB6ADFB41C2362FF00D77BF1 /* JSONParserTests.swift in Sources */,
				DBF9D6321C3872E40038E08E /* CardUtilities.m in Sources */,
				DB6ADFBA1C2362FF00D77BF1 /* JSONTypeTests.swift in Sources */,
				E43B67E01C5962CD00ACE390 /* JSONEncodingDetectorTests.swift in Sources */,
				DB6ADFB11C2362FF00D77BF1 /* JSONDecodableTests.swift in Sources */,
<<<<<<< HEAD
				DBF9D6301C3872E40038E08E /* CardSet.m in Sources */,
				DBF9D6311C3872E40038E08E /* CardSet.swift in Sources */,
				DBF9D62E1C3872E40038E08E /* Card.m in Sources */,
				DB6ADFB71C2362FF00D77BF1 /* JSONSubscriptTests.swift in Sources */,
				DBF9D62F1C3872E40038E08E /* Card.swift in Sources */,
				DBF9D6331C3872E40038E08E /* ReleaseDate.swift in Sources */,
=======
>>>>>>> 7328dda6
				DC194EB91C47D87B001D4569 /* JSONTests.swift in Sources */,
			);
			runOnlyForDeploymentPostprocessing = 0;
		};
		DB6ADF551C23612900D77BF1 /* Sources */ = {
			isa = PBXSourcesBuildPhase;
			buildActionMask = 2147483647;
			files = (
				3F70EA951C6D0D3100972CEB /* JSONSerializing.swift in Sources */,
				DB6ADF921C2362E000D77BF1 /* JSON.swift in Sources */,
				DB6ADFAA1C2362E000D77BF1 /* JSONSubscripting.swift in Sources */,
				DB6ADFA21C2362E000D77BF1 /* JSONParsing.swift in Sources */,
				DB6ADF9A1C2362E000D77BF1 /* JSONLiteralConvertible.swift in Sources */,
				1C67C7281C3B27DC003D5A05 /* JSONEncodable.swift in Sources */,
				DB6ADF9E1C2362E000D77BF1 /* JSONParser.swift in Sources */,
				E43B67DD1C59598700ACE390 /* JSONEncodingDetector.swift in Sources */,
				DB6ADF961C2362E000D77BF1 /* JSONDecodable.swift in Sources */,
			);
			runOnlyForDeploymentPostprocessing = 0;
		};
		DB6ADF5F1C23612A00D77BF1 /* Sources */ = {
			isa = PBXSourcesBuildPhase;
			buildActionMask = 2147483647;
			files = (
				DB6ADFBF1C2362FF00D77BF1 /* Person.swift in Sources */,
				DBF9D6291C3872BB0038E08E /* Benchmark.swift in Sources */,
				DB6ADFB61C2362FF00D77BF1 /* JSONParserTests.swift in Sources */,
				DBF9D63E1C3872E50038E08E /* CardUtilities.m in Sources */,
				E43B67E21C5962CD00ACE390 /* JSONEncodingDetectorTests.swift in Sources */,
				3F70EA9A1C6D0EC500972CEB /* JSONSerializingTests.swift in Sources */,
				DB6ADFBC1C2362FF00D77BF1 /* JSONTypeTests.swift in Sources */,
				DB6ADFB31C2362FF00D77BF1 /* JSONDecodableTests.swift in Sources */,
<<<<<<< HEAD
				DBF9D63C1C3872E50038E08E /* CardSet.m in Sources */,
				DBF9D63D1C3872E50038E08E /* CardSet.swift in Sources */,
				DBF9D63A1C3872E50038E08E /* Card.m in Sources */,
				DB6ADFB91C2362FF00D77BF1 /* JSONSubscriptTests.swift in Sources */,
				DBF9D63B1C3872E50038E08E /* Card.swift in Sources */,
				DBF9D63F1C3872E50038E08E /* ReleaseDate.swift in Sources */,
=======
>>>>>>> 7328dda6
			);
			runOnlyForDeploymentPostprocessing = 0;
		};
		DB6ADF711C23613200D77BF1 /* Sources */ = {
			isa = PBXSourcesBuildPhase;
			buildActionMask = 2147483647;
			files = (
				3F70EA961C6D0D3200972CEB /* JSONSerializing.swift in Sources */,
				DB6ADF931C2362E000D77BF1 /* JSON.swift in Sources */,
				DB6ADFAB1C2362E000D77BF1 /* JSONSubscripting.swift in Sources */,
				DB6ADFA31C2362E000D77BF1 /* JSONParsing.swift in Sources */,
				DB6ADF9B1C2362E000D77BF1 /* JSONLiteralConvertible.swift in Sources */,
				1C67C7291C3B27DD003D5A05 /* JSONEncodable.swift in Sources */,
				DB6ADF9F1C2362E000D77BF1 /* JSONParser.swift in Sources */,
				E43B67DE1C59598700ACE390 /* JSONEncodingDetector.swift in Sources */,
				DB6ADF971C2362E000D77BF1 /* JSONDecodable.swift in Sources */,
			);
			runOnlyForDeploymentPostprocessing = 0;
		};
/* End PBXSourcesBuildPhase section */

/* Begin PBXTargetDependency section */
		DB6ADF2C1C23610B00D77BF1 /* PBXTargetDependency */ = {
			isa = PBXTargetDependency;
			target = DB6ADF1E1C23610B00D77BF1 /* MobileFreddy */;
			targetProxy = DB6ADF2B1C23610B00D77BF1 /* PBXContainerItemProxy */;
		};
		DB6ADF4A1C23612000D77BF1 /* PBXTargetDependency */ = {
			isa = PBXTargetDependency;
			target = DB6ADF3D1C23612000D77BF1 /* Freddy */;
			targetProxy = DB6ADF491C23612000D77BF1 /* PBXContainerItemProxy */;
		};
		DB6ADF661C23612A00D77BF1 /* PBXTargetDependency */ = {
			isa = PBXTargetDependency;
			target = DB6ADF591C23612900D77BF1 /* TVFreddy */;
			targetProxy = DB6ADF651C23612A00D77BF1 /* PBXContainerItemProxy */;
		};
		DBF9D6471C3875280038E08E /* PBXTargetDependency */ = {
			isa = PBXTargetDependency;
			target = DBF9D6401C3875100038E08E /* Download Benchmark JSON */;
			targetProxy = DBF9D6461C3875280038E08E /* PBXContainerItemProxy */;
		};
		DBF9D6491C38752B0038E08E /* PBXTargetDependency */ = {
			isa = PBXTargetDependency;
			target = DBF9D6401C3875100038E08E /* Download Benchmark JSON */;
			targetProxy = DBF9D6481C38752B0038E08E /* PBXContainerItemProxy */;
		};
		DBF9D64B1C3875390038E08E /* PBXTargetDependency */ = {
			isa = PBXTargetDependency;
			target = DBF9D6401C3875100038E08E /* Download Benchmark JSON */;
			targetProxy = DBF9D64A1C3875390038E08E /* PBXContainerItemProxy */;
		};
/* End PBXTargetDependency section */

/* Begin XCBuildConfiguration section */
		DB6ADF311C23610B00D77BF1 /* Debug */ = {
			isa = XCBuildConfiguration;
			baseConfigurationReference = DB6ADF801C23617500D77BF1 /* Debug.xcconfig */;
			buildSettings = {
				ENABLE_TESTABILITY = YES;
				ONLY_ACTIVE_ARCH = YES;
				SDKROOT = iphoneos;
			};
			name = Debug;
		};
		DB6ADF321C23610B00D77BF1 /* Release */ = {
			isa = XCBuildConfiguration;
			baseConfigurationReference = DB6ADF821C23617500D77BF1 /* Release.xcconfig */;
			buildSettings = {
				SDKROOT = iphoneos;
			};
			name = Release;
		};
		DB6ADF341C23610B00D77BF1 /* Debug */ = {
			isa = XCBuildConfiguration;
			baseConfigurationReference = DB6ADF811C23617500D77BF1 /* Framework.xcconfig */;
			buildSettings = {
				SDKROOT = iphoneos;
				TARGETED_DEVICE_FAMILY = "1,2";
			};
			name = Debug;
		};
		DB6ADF351C23610B00D77BF1 /* Release */ = {
			isa = XCBuildConfiguration;
			baseConfigurationReference = DB6ADF811C23617500D77BF1 /* Framework.xcconfig */;
			buildSettings = {
				SDKROOT = iphoneos;
				TARGETED_DEVICE_FAMILY = "1,2";
			};
			name = Release;
		};
		DB6ADF371C23610B00D77BF1 /* Debug */ = {
			isa = XCBuildConfiguration;
			baseConfigurationReference = DB6ADF831C23617500D77BF1 /* Tests.xcconfig */;
			buildSettings = {
				SDKROOT = iphoneos;
			};
			name = Debug;
		};
		DB6ADF381C23610B00D77BF1 /* Release */ = {
			isa = XCBuildConfiguration;
			baseConfigurationReference = DB6ADF831C23617500D77BF1 /* Tests.xcconfig */;
			buildSettings = {
				SDKROOT = iphoneos;
			};
			name = Release;
		};
		DB6ADF501C23612000D77BF1 /* Debug */ = {
			isa = XCBuildConfiguration;
			baseConfigurationReference = DB6ADF811C23617500D77BF1 /* Framework.xcconfig */;
			buildSettings = {
				SDKROOT = macosx;
			};
			name = Debug;
		};
		DB6ADF511C23612000D77BF1 /* Release */ = {
			isa = XCBuildConfiguration;
			baseConfigurationReference = DB6ADF811C23617500D77BF1 /* Framework.xcconfig */;
			buildSettings = {
				SDKROOT = macosx;
			};
			name = Release;
		};
		DB6ADF531C23612000D77BF1 /* Debug */ = {
			isa = XCBuildConfiguration;
			baseConfigurationReference = DB6ADF831C23617500D77BF1 /* Tests.xcconfig */;
			buildSettings = {
				SDKROOT = macosx;
			};
			name = Debug;
		};
		DB6ADF541C23612000D77BF1 /* Release */ = {
			isa = XCBuildConfiguration;
			baseConfigurationReference = DB6ADF831C23617500D77BF1 /* Tests.xcconfig */;
			buildSettings = {
				SDKROOT = macosx;
			};
			name = Release;
		};
		DB6ADF6C1C23612A00D77BF1 /* Debug */ = {
			isa = XCBuildConfiguration;
			baseConfigurationReference = DB6ADF811C23617500D77BF1 /* Framework.xcconfig */;
			buildSettings = {
				SDKROOT = appletvos;
				TARGETED_DEVICE_FAMILY = 3;
			};
			name = Debug;
		};
		DB6ADF6D1C23612A00D77BF1 /* Release */ = {
			isa = XCBuildConfiguration;
			baseConfigurationReference = DB6ADF811C23617500D77BF1 /* Framework.xcconfig */;
			buildSettings = {
				SDKROOT = appletvos;
				TARGETED_DEVICE_FAMILY = 3;
			};
			name = Release;
		};
		DB6ADF6F1C23612A00D77BF1 /* Debug */ = {
			isa = XCBuildConfiguration;
			baseConfigurationReference = DB6ADF831C23617500D77BF1 /* Tests.xcconfig */;
			buildSettings = {
				SDKROOT = appletvos;
			};
			name = Debug;
		};
		DB6ADF701C23612A00D77BF1 /* Release */ = {
			isa = XCBuildConfiguration;
			baseConfigurationReference = DB6ADF831C23617500D77BF1 /* Tests.xcconfig */;
			buildSettings = {
				SDKROOT = appletvos;
			};
			name = Release;
		};
		DB6ADF7C1C23613200D77BF1 /* Debug */ = {
			isa = XCBuildConfiguration;
			baseConfigurationReference = DB6ADF811C23617500D77BF1 /* Framework.xcconfig */;
			buildSettings = {
				SDKROOT = watchos;
				TARGETED_DEVICE_FAMILY = 4;
			};
			name = Debug;
		};
		DB6ADF7D1C23613200D77BF1 /* Release */ = {
			isa = XCBuildConfiguration;
			baseConfigurationReference = DB6ADF811C23617500D77BF1 /* Framework.xcconfig */;
			buildSettings = {
				SDKROOT = watchos;
				TARGETED_DEVICE_FAMILY = 4;
			};
			name = Release;
		};
		DBF9D6411C3875100038E08E /* Debug */ = {
			isa = XCBuildConfiguration;
			buildSettings = {
				ALWAYS_SEARCH_USER_PATHS = NO;
				CLANG_CXX_LANGUAGE_STANDARD = "gnu++0x";
				CLANG_CXX_LIBRARY = "libc++";
				CLANG_ENABLE_MODULES = YES;
				CLANG_ENABLE_OBJC_ARC = YES;
				CLANG_WARN_BOOL_CONVERSION = YES;
				CLANG_WARN_CONSTANT_CONVERSION = YES;
				CLANG_WARN_DIRECT_OBJC_ISA_USAGE = YES_ERROR;
				CLANG_WARN_EMPTY_BODY = YES;
				CLANG_WARN_ENUM_CONVERSION = YES;
				CLANG_WARN_INT_CONVERSION = YES;
				CLANG_WARN_OBJC_ROOT_CLASS = YES_ERROR;
				CLANG_WARN_UNREACHABLE_CODE = YES;
				CLANG_WARN__DUPLICATE_METHOD_MATCH = YES;
				COPY_PHASE_STRIP = NO;
				DEBUGGING_SYMBOLS = YES;
				DEBUG_INFORMATION_FORMAT = dwarf;
				ENABLE_STRICT_OBJC_MSGSEND = YES;
				ENABLE_TESTABILITY = YES;
				GCC_C_LANGUAGE_STANDARD = gnu99;
				GCC_DYNAMIC_NO_PIC = NO;
				GCC_GENERATE_DEBUGGING_SYMBOLS = YES;
				GCC_NO_COMMON_BLOCKS = YES;
				GCC_OPTIMIZATION_LEVEL = 0;
				GCC_PREPROCESSOR_DEFINITIONS = (
					"DEBUG=1",
					"$(inherited)",
				);
				GCC_WARN_64_TO_32_BIT_CONVERSION = YES;
				GCC_WARN_ABOUT_RETURN_TYPE = YES_ERROR;
				GCC_WARN_UNDECLARED_SELECTOR = YES;
				GCC_WARN_UNINITIALIZED_AUTOS = YES_AGGRESSIVE;
				GCC_WARN_UNUSED_FUNCTION = YES;
				GCC_WARN_UNUSED_VARIABLE = YES;
				MTL_ENABLE_DEBUG_INFO = YES;
				ONLY_ACTIVE_ARCH = YES;
				OTHER_CFLAGS = "";
				OTHER_LDFLAGS = "";
				PRODUCT_NAME = "$(TARGET_NAME)";
			};
			name = Debug;
		};
		DBF9D6421C3875100038E08E /* Release */ = {
			isa = XCBuildConfiguration;
			buildSettings = {
				ALWAYS_SEARCH_USER_PATHS = NO;
				CLANG_CXX_LANGUAGE_STANDARD = "gnu++0x";
				CLANG_CXX_LIBRARY = "libc++";
				CLANG_ENABLE_MODULES = YES;
				CLANG_ENABLE_OBJC_ARC = YES;
				CLANG_WARN_BOOL_CONVERSION = YES;
				CLANG_WARN_CONSTANT_CONVERSION = YES;
				CLANG_WARN_DIRECT_OBJC_ISA_USAGE = YES_ERROR;
				CLANG_WARN_EMPTY_BODY = YES;
				CLANG_WARN_ENUM_CONVERSION = YES;
				CLANG_WARN_INT_CONVERSION = YES;
				CLANG_WARN_OBJC_ROOT_CLASS = YES_ERROR;
				CLANG_WARN_UNREACHABLE_CODE = YES;
				CLANG_WARN__DUPLICATE_METHOD_MATCH = YES;
				COPY_PHASE_STRIP = NO;
				DEBUG_INFORMATION_FORMAT = "dwarf-with-dsym";
				ENABLE_NS_ASSERTIONS = NO;
				ENABLE_STRICT_OBJC_MSGSEND = YES;
				GCC_C_LANGUAGE_STANDARD = gnu99;
				GCC_NO_COMMON_BLOCKS = YES;
				GCC_WARN_64_TO_32_BIT_CONVERSION = YES;
				GCC_WARN_ABOUT_RETURN_TYPE = YES_ERROR;
				GCC_WARN_UNDECLARED_SELECTOR = YES;
				GCC_WARN_UNINITIALIZED_AUTOS = YES_AGGRESSIVE;
				GCC_WARN_UNUSED_FUNCTION = YES;
				GCC_WARN_UNUSED_VARIABLE = YES;
				MTL_ENABLE_DEBUG_INFO = NO;
				OTHER_CFLAGS = "";
				OTHER_LDFLAGS = "";
				PRODUCT_NAME = "$(TARGET_NAME)";
			};
			name = Release;
		};
/* End XCBuildConfiguration section */

/* Begin XCConfigurationList section */
		DB6ADF191C23610B00D77BF1 /* Build configuration list for PBXProject "Freddy" */ = {
			isa = XCConfigurationList;
			buildConfigurations = (
				DB6ADF311C23610B00D77BF1 /* Debug */,
				DB6ADF321C23610B00D77BF1 /* Release */,
			);
			defaultConfigurationIsVisible = 0;
			defaultConfigurationName = Release;
		};
		DB6ADF331C23610B00D77BF1 /* Build configuration list for PBXNativeTarget "MobileFreddy" */ = {
			isa = XCConfigurationList;
			buildConfigurations = (
				DB6ADF341C23610B00D77BF1 /* Debug */,
				DB6ADF351C23610B00D77BF1 /* Release */,
			);
			defaultConfigurationIsVisible = 0;
			defaultConfigurationName = Release;
		};
		DB6ADF361C23610B00D77BF1 /* Build configuration list for PBXNativeTarget "MobileFreddyTests" */ = {
			isa = XCConfigurationList;
			buildConfigurations = (
				DB6ADF371C23610B00D77BF1 /* Debug */,
				DB6ADF381C23610B00D77BF1 /* Release */,
			);
			defaultConfigurationIsVisible = 0;
			defaultConfigurationName = Release;
		};
		DB6ADF4F1C23612000D77BF1 /* Build configuration list for PBXNativeTarget "Freddy" */ = {
			isa = XCConfigurationList;
			buildConfigurations = (
				DB6ADF501C23612000D77BF1 /* Debug */,
				DB6ADF511C23612000D77BF1 /* Release */,
			);
			defaultConfigurationIsVisible = 0;
			defaultConfigurationName = Release;
		};
		DB6ADF521C23612000D77BF1 /* Build configuration list for PBXNativeTarget "FreddyTests" */ = {
			isa = XCConfigurationList;
			buildConfigurations = (
				DB6ADF531C23612000D77BF1 /* Debug */,
				DB6ADF541C23612000D77BF1 /* Release */,
			);
			defaultConfigurationIsVisible = 0;
			defaultConfigurationName = Release;
		};
		DB6ADF6B1C23612A00D77BF1 /* Build configuration list for PBXNativeTarget "TVFreddy" */ = {
			isa = XCConfigurationList;
			buildConfigurations = (
				DB6ADF6C1C23612A00D77BF1 /* Debug */,
				DB6ADF6D1C23612A00D77BF1 /* Release */,
			);
			defaultConfigurationIsVisible = 0;
			defaultConfigurationName = Release;
		};
		DB6ADF6E1C23612A00D77BF1 /* Build configuration list for PBXNativeTarget "TVFreddyTests" */ = {
			isa = XCConfigurationList;
			buildConfigurations = (
				DB6ADF6F1C23612A00D77BF1 /* Debug */,
				DB6ADF701C23612A00D77BF1 /* Release */,
			);
			defaultConfigurationIsVisible = 0;
			defaultConfigurationName = Release;
		};
		DB6ADF7B1C23613200D77BF1 /* Build configuration list for PBXNativeTarget "NanoFreddy" */ = {
			isa = XCConfigurationList;
			buildConfigurations = (
				DB6ADF7C1C23613200D77BF1 /* Debug */,
				DB6ADF7D1C23613200D77BF1 /* Release */,
			);
			defaultConfigurationIsVisible = 0;
			defaultConfigurationName = Release;
		};
		DBF9D6431C3875100038E08E /* Build configuration list for PBXLegacyTarget "Download Benchmark JSON" */ = {
			isa = XCConfigurationList;
			buildConfigurations = (
				DBF9D6411C3875100038E08E /* Debug */,
				DBF9D6421C3875100038E08E /* Release */,
			);
			defaultConfigurationIsVisible = 0;
			defaultConfigurationName = Release;
		};
/* End XCConfigurationList section */
	};
	rootObject = DB6ADF161C23610B00D77BF1 /* Project object */;
}<|MERGE_RESOLUTION|>--- conflicted
+++ resolved
@@ -691,15 +691,12 @@
 				3F70EA991C6D0EC500972CEB /* JSONSerializingTests.swift in Sources */,
 				DB6ADFBB1C2362FF00D77BF1 /* JSONTypeTests.swift in Sources */,
 				DB6ADFB21C2362FF00D77BF1 /* JSONDecodableTests.swift in Sources */,
-<<<<<<< HEAD
 				DBF9D6361C3872E50038E08E /* CardSet.m in Sources */,
 				DBF9D6371C3872E50038E08E /* CardSet.swift in Sources */,
 				DBF9D6341C3872E50038E08E /* Card.m in Sources */,
 				DB6ADFB81C2362FF00D77BF1 /* JSONSubscriptTests.swift in Sources */,
 				DBF9D6351C3872E50038E08E /* Card.swift in Sources */,
 				DBF9D6391C3872E50038E08E /* ReleaseDate.swift in Sources */,
-=======
->>>>>>> 7328dda6
 			);
 			runOnlyForDeploymentPostprocessing = 0;
 		};
@@ -725,26 +722,20 @@
 			files = (
 				3F70EA981C6D0EC500972CEB /* JSONSerializingTests.swift in Sources */,
 				DB6ADFBD1C2362FF00D77BF1 /* Person.swift in Sources */,
-<<<<<<< HEAD
 				DBF9D6271C3872BB0038E08E /* Benchmark.swift in Sources */,
-=======
 				1C7BD51F1C7A4B9300A6ED4B /* JSONSubscriptingTests.swift in Sources */,
->>>>>>> 7328dda6
 				1C67C72B1C3B32A6003D5A05 /* JSONEncodableTests.swift in Sources */,
 				DB6ADFB41C2362FF00D77BF1 /* JSONParserTests.swift in Sources */,
 				DBF9D6321C3872E40038E08E /* CardUtilities.m in Sources */,
 				DB6ADFBA1C2362FF00D77BF1 /* JSONTypeTests.swift in Sources */,
 				E43B67E01C5962CD00ACE390 /* JSONEncodingDetectorTests.swift in Sources */,
 				DB6ADFB11C2362FF00D77BF1 /* JSONDecodableTests.swift in Sources */,
-<<<<<<< HEAD
 				DBF9D6301C3872E40038E08E /* CardSet.m in Sources */,
 				DBF9D6311C3872E40038E08E /* CardSet.swift in Sources */,
 				DBF9D62E1C3872E40038E08E /* Card.m in Sources */,
 				DB6ADFB71C2362FF00D77BF1 /* JSONSubscriptTests.swift in Sources */,
 				DBF9D62F1C3872E40038E08E /* Card.swift in Sources */,
 				DBF9D6331C3872E40038E08E /* ReleaseDate.swift in Sources */,
-=======
->>>>>>> 7328dda6
 				DC194EB91C47D87B001D4569 /* JSONTests.swift in Sources */,
 			);
 			runOnlyForDeploymentPostprocessing = 0;
@@ -777,15 +768,12 @@
 				3F70EA9A1C6D0EC500972CEB /* JSONSerializingTests.swift in Sources */,
 				DB6ADFBC1C2362FF00D77BF1 /* JSONTypeTests.swift in Sources */,
 				DB6ADFB31C2362FF00D77BF1 /* JSONDecodableTests.swift in Sources */,
-<<<<<<< HEAD
 				DBF9D63C1C3872E50038E08E /* CardSet.m in Sources */,
 				DBF9D63D1C3872E50038E08E /* CardSet.swift in Sources */,
 				DBF9D63A1C3872E50038E08E /* Card.m in Sources */,
 				DB6ADFB91C2362FF00D77BF1 /* JSONSubscriptTests.swift in Sources */,
 				DBF9D63B1C3872E50038E08E /* Card.swift in Sources */,
 				DBF9D63F1C3872E50038E08E /* ReleaseDate.swift in Sources */,
-=======
->>>>>>> 7328dda6
 			);
 			runOnlyForDeploymentPostprocessing = 0;
 		};
