--- conflicted
+++ resolved
@@ -151,9 +151,9 @@
     func testThatParserFailsWhenIncompleteDataIsPresent() {
         for s in [" ", "[0,", "{\"\":"] {
             do {
-                let value = try JSONFromString(" ")
+                let value = try JSONParser.parse(" ")
                 XCTFail("Unexpectedly parsed \(s) as \(value)")
-            } catch JSONParser.Error.EndOfStreamUnexpected {
+            } catch JSONParser.Error.endOfStreamUnexpected {
                 // expected error - do nothing
             } catch {
                 XCTFail("Unexpected error \(error)")
@@ -208,7 +208,6 @@
 
     func testThatParserRejectsInvalidNumbers() {
         for (string, expectedError) in [
-<<<<<<< HEAD
             ("012",   JSONParser.Error.endOfStreamGarbage(offset: 1)),
             ("0.1.2", JSONParser.Error.endOfStreamGarbage(offset: 3)),
             ("-.123", JSONParser.Error.numberSymbolMissingDigits(offset: 0)),
@@ -217,24 +216,10 @@
             ("1.0e",  JSONParser.Error.endOfStreamUnexpected),
             ("1.0e+", JSONParser.Error.endOfStreamUnexpected),
             ("1.0e-", JSONParser.Error.endOfStreamUnexpected),
-            ("0e1",   JSONParser.Error.endOfStreamGarbage(offset: 1)),
-        ] {
-            do {
-                _ = try JSONParser.parse(string)
-=======
-            ("012",   JSONParser.Error.EndOfStreamGarbage(offset: 1)),
-            ("0.1.2", JSONParser.Error.EndOfStreamGarbage(offset: 3)),
-            ("-.123", JSONParser.Error.NumberSymbolMissingDigits(offset: 0)),
-            (".123",  JSONParser.Error.ValueInvalid(offset: 0, character: ".")),
-            ("1.",    JSONParser.Error.EndOfStreamUnexpected),
-            ("1.0e",  JSONParser.Error.EndOfStreamUnexpected),
-            ("1.0e+", JSONParser.Error.EndOfStreamUnexpected),
-            ("1.0e-", JSONParser.Error.EndOfStreamUnexpected),
-        ] {
-            do {
-                let value = try JSONFromString(string)
+        ] {
+            do {
+                let value = try JSONParser.parse(string)
                 XCTFail("Unexpectedly parsed \(string) as \(value)")
->>>>>>> dba5e3e0
             } catch let error as JSONParser.Error {
                 XCTAssert(error == expectedError)
             } catch {
