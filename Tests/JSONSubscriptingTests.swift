//
//  JSONSubscriptingTests.swift
//  Freddy
//
//  Created by Matthew Mathias on 2/21/16.
//  Copyright © 2016 Big Nerd Ranch. All rights reserved.
//

import XCTest
import Freddy

class JSONSubscriptingTests: XCTestCase {
    
    private var residentJSON: JSON!
    private var json: JSON!
    private var noWhiteSpaceData: Data!
    
    func parser() -> JSONParserType.Type {
        return JSONParser.self
    }
    
    override func setUp() {
        super.setUp()
        
        residentJSON = JSON.Dictionary([
            "residents": [
                ["name": "Matt", "age": 33, "hasPet": false, "rent": .null],
                ["name": "Drew", "hasPet": true, "rent": 1234.5],
                ["name": "Pat", "age": 28, "hasPet": .null]
            ],
            "residentsByName": [
                "Matt": ["name": "Matt", "age": 33, "hasPet": false, "rent": .null],
                "Drew": ["name": "Drew", "hasPet": true, "rent": 1234.5],
                "Pat": ["name": "Pat", "age": 28, "hasPet": .null]
            ]
            ])
        
        let testBundle = Bundle(for: JSONSubscriptingTests.self)
<<<<<<< HEAD
        guard let data = testBundle.urlForResource("sample", withExtension: "JSON").flatMap(NSData.init(contentsOf:)) else {
=======
        guard let data = testBundle.url(forResource: "sample", withExtension: "JSON").flatMap(NSData.init(contentsOf:)) else {
>>>>>>> e50fba6a
            XCTFail("Could not read sample data from test bundle")
            return
        }
        
        do {
            self.json = try JSON(data: data as Data, usingParser: parser())
        } catch {
            XCTFail("Could not parse sample JSON: \(error)")
            return
        }
        
<<<<<<< HEAD
        guard let noWhiteSpaceData = testBundle.urlForResource("sampleNoWhiteSpace", withExtension: "JSON").flatMap(NSData.init(contentsOf:)) else {
=======
        guard let noWhiteSpaceData = testBundle.url(forResource: "sampleNoWhiteSpace", withExtension: "JSON").flatMap(NSData.init(contentsOf:)) else {
>>>>>>> e50fba6a
            XCTFail("Could not read sample data (no whitespace) from test bundle")
            return
        }
        
        self.noWhiteSpaceData = noWhiteSpaceData as Data
    }
    
    func testThatArrayOfProducesResidents() {
        do {
            let residents = try residentJSON.arrayOf("residents", type: Resident.self)
            let residentsNames = residents.map { $0.name }
            XCTAssertEqual(residentsNames.count, 3, "There should be 3 residents.")
        } catch {
            XCTFail("There should be no error: \(error).")
        }
    }
    
    func testThatDictionaryOfProducesResidentsByName() {
        do {
            let residentsByName = try residentJSON.dictionaryOf("residentsByName", type: Resident.self)
            let residentsNames = residentsByName.map { $1.name }
            XCTAssertEqual(residentsNames.count, 3, "There should be 3 residents.")
        } catch {
            XCTFail("There should be no error: \(error).")
        }
    }
    
    func testNullOptionsDecodes() {
        do {
            let firstResident = try residentJSON.decode("residents", 0, alongPath: [.NullBecomesNil, .MissingKeyBecomesNil], type: Resident.self)
            XCTAssertNotNil(firstResident)
        } catch {
            XCTFail("There should be no error: \(error).")
        }
    }
    
    func testNullOptionsProducesOptionalForNotFoundWithArrayOf() {
        do {
            let residents = try residentJSON.arrayOf("residents", type: Resident.self)
            XCTAssertNil(residents[1].age, "Drew's `age` should be nil.")
        } catch {
            XCTFail("There should be no error.")
        }
    }
    
    func testNullOptionsProducesOptionalForNotFoundWithDictionaryOf() {
        do {
            let residents = try residentJSON.dictionaryOf("residentsByName", type: Resident.self)
            XCTAssertNotNil(residents["Drew"])
            XCTAssertNil(residents["Drew"]?.age, "Drew's `age` should be nil.")
        } catch {
            XCTFail("There should be no error.")
        }
    }
    
    func testNullOptionsProducesOptionalForNullOrNotFoundWithArrayOf() {
        do {
            let residents = try residentJSON.arrayOf("residents", type: Resident.self)
            XCTAssertNil(residents.first?.rent, "Matt should have nil `rent`.")
            XCTAssertEqual(residents[1].rent!, 1234.5, "Drew's `rent` should equal 1234.5.")
            XCTAssertNil(residents.last?.rent, "Pat should have nil `rent`.")
        } catch {
            XCTFail("There should be no error: \(error).")
        }
    }
    
    func testNullOptionsProducesOptionalForNullOrNotFoundWithDictionaryOf() {
        do {
            let residents = try residentJSON.dictionaryOf("residentsByName", type: Resident.self)
            XCTAssertNotNil(residents["Matt"])
            XCTAssertNil(residents["Matt"]?.rent, "Matt should have nil `rent`.")
            XCTAssertEqual(residents["Drew"]!.rent!, 1234.5, "Drew's `rent` should equal 1234.5.")
            XCTAssertNotNil(residents["Pat"])
            XCTAssertNil(residents["Pat"]?.rent, "Pat should have nil `rent`.")
        } catch {
            XCTFail("There should be no error: \(error).")
        }
    }
    
    func testNullOptionsIndexOutOfBoundsProducesOptional() {
        do {
            let residentOutOfBounds = try residentJSON.decode("residents", 4, alongPath: .MissingKeyBecomesNil, type: Resident.self)
            XCTAssertNil(residentOutOfBounds)
        } catch {
            XCTFail("There should be no error: \(error).")
        }
    }
    
    func testArrayOfJSONIntAndNullCreatesOptionalWhenDetectNull() {
        let testJSON: JSON = [1,2,.null,4]
        do {
            _ = try testJSON.arrayOf(alongPath: .NullBecomesNil, type: Int.self)
            XCTFail("`testJSON.arrayOf(_:options:type:)` should throw.")
        } catch let JSON.Error.valueNotConvertible(value, type) {
            XCTAssert(type == Int.self, "value (\(value)) is not equal to \(type).")
        } catch {
            XCTFail("There should be no error: \(error)")
        }
    }

    func testArrayProducesOptionalWhenNotFoundOrNull() {
        let testJSON: JSON = ["integers": .null]
        do {
            let test1 = try testJSON.array("integers", alongPath: .NullBecomesNil)
            let test2 = try testJSON.array("residents", alongPath: .MissingKeyBecomesNil)
            XCTAssertNil(test1, "Test1 should be nil.")
            XCTAssertNil(test2, "Test2 should be nil.")
        } catch {
            XCTFail("There should be no error: \(error)")
        }
    }
    
    func testDictionaryOfJSONIntAndNullCreatesOptionalWhenDetectNull() {
        let testJSON: JSON = ["one": 1, "two": 2, "three": .null, "four": 4]
        do {
            _ = try testJSON.dictionaryOf(alongPath: .NullBecomesNil, type: Int.self)
            XCTFail("`testJSON.dictionaryOf(_:options:type:)` should throw.")
        } catch let JSON.Error.valueNotConvertible(value, type) {
            XCTAssert(type == Int.self, "value (\(value)) is not equal to \(type).")
        } catch {
            XCTFail("There should be no error: \(error)")
        }
    }
    
    func testDictionaryProducesOptionalWhenNotFoundOrNull() {
        let testJSON: JSON = ["integers": .null]
        do {
            let test1 = try testJSON.dictionary("integers", alongPath: .NullBecomesNil)
            let test2 = try testJSON.dictionary("residents", alongPath: .MissingKeyBecomesNil)
            XCTAssertNil(test1, "Test1 should be nil.")
            XCTAssertNil(test2, "Test2 should be nil.")
        } catch {
            XCTFail("There should be no error: \(error)")
        }
    }
    
    func testJSONDictionaryUnexpectedSubscript() {
        do {
            _ = try residentJSON.decode(1, type: Resident.self)
            XCTFail("Should throw error.")
        } catch JSON.Error.unexpectedSubscript(type: let theType) {
            XCTAssertTrue(theType is Int.Type)
        } catch {
            XCTFail("Didn't catch the right error: \(error).")
        }
    }
    
    func testJSONIndexSubscript() {
        let residents = residentJSON["residents"]
        XCTAssertNotNil(residents)
    }
    
    func testJSONKeySubscript() {
        let matt = residentJSON["residents"]?[0]
        XCTAssertNotNil(matt)
    }
    
    func testDecodeOr() {
        do {
            let outOfBounds = try residentJSON.decode("residents", 4, or: Resident(name: "NA", age: 30, hasPet: false, rent: 0))
            XCTAssertTrue(outOfBounds.name == "NA")
        } catch {
            XCTFail("There should be no error: \(error).")
        }
    }
    
    func testDoubleOr() {
        do {
            let rent = try residentJSON.double("residents", 2, "rent", or: 0)
            XCTAssertTrue(rent == 0, "Rent should be free.")
        } catch {
            XCTFail("There should be no error: \(error).")
        }
    }
    
    func testStringOr() {
        do {
            let nickname = try residentJSON.string("residents", 0, "nickname", or: "DubbaDubs")
            XCTAssertTrue(nickname == "DubbaDubs")
        } catch {
            XCTFail("There should be no error: \(error).")
        }
    }
    
    func testIntOr() {
        do {
            let age = try residentJSON.int("residents", 1, "age", or: 21)
            XCTAssertTrue(age == 21, "Forever young!")
        } catch {
            XCTFail("There should be no error: \(error).")
        }
    }
    
    func testBoolOr() {
        do {
            let hasSpouse = try residentJSON.bool("residents", 1, "hasSpouse", or: false)
            XCTAssertFalse(hasSpouse, "No spouse")
        } catch {
            XCTFail("There should be no error: \(error).")
        }
    }

    func testArrayOr() {
        do {
            let testJSON: JSON = ["pets": .null]
            let defaultArrayOfJSON: [JSON] = ["Oink", "Snuggles"]
            let pets = try testJSON.array("pet", or: defaultArrayOfJSON)
            XCTAssertEqual(pets, defaultArrayOfJSON, "`pets` should equal the `defaultArrayOfJSON`.")
        } catch {
            XCTFail("There should be no error: \(error).")
        }
    }
    
    func testArrayOfOr() {
        do {
            let matt = Resident(name: "Matt", age: 32, hasPet: false, rent: 500.00)
            let residentsOr = try residentJSON.arrayOf("residnts", or: [matt])
            XCTAssertEqual(residentsOr.first!, matt, "`residents` should not be nil")
        } catch {
            XCTFail("There should be no error: \(error).")
        }
    }
    
    func testDictionaryOr() {
        do {
            let jsonDict: [String: JSON] = ["name": "Matt", "age": 33, "hasPet": false, "rent": .null]
            let mattOr = try residentJSON.dictionary("residents", 4, or: jsonDict)
            XCTAssertEqual(jsonDict, mattOr, "`jsonDict` should equal `mattOr`")
        } catch {
            XCTFail("There should be no error: \(error).")
        }
    }
    
    func testDictionaryOfOr() {
        do {
            let matt = Resident(name: "Matt", age: 32, hasPet: false, rent: 500.00)
            let residentsOr = try residentJSON.dictionaryOf("residnts", or: ["Matt": matt])
            XCTAssertEqual(residentsOr, ["Matt": matt], "`residents` should not be nil")
        } catch {
            XCTFail("There should be no error: \(error).")
        }
    }
    
    func testThatUnexpectedSubscriptIsThrown() {
        do {
            _ = try residentJSON.decode("residents", 1, "name", "initial", type: Resident.self)
        } catch JSON.Error.unexpectedSubscript(let type) {
            XCTAssert(type == Swift.String, "The dictionary at index 1 should not be subscriptable by: \(type).")
        } catch {
            XCTFail("This should not be: \(error).")
        }
    }
    
    func testMissingKeyOptionStillFailsIfNullEncountered() {
        do {
            let json = JSON.Dictionary([
                "name": "Drew",
                "age": nil, // should cause problems!
                "hasPet": true,
                "rent": 1234.5,
                ])
            let resident = try Resident(json: json)
            XCTFail("Unexpected success: \(resident)")
        } catch let JSON.Error.valueNotConvertible(value: value, to: type) {
            XCTAssert(type == Int.self, "unexpected type \(type) of value \(value)")
        } catch {
            XCTFail("Unexpected error: \(error)")
        }
    }
    
    func testSubscriptingOptionsStillFailIfKeyIsMissing() {
        do {
            let json = JSON.Dictionary([
                "name": "Drew",
                "rent": 1234.5,
                ])
            let resident = try Resident(json: json)
            XCTFail("Unexpected success: \(resident)")
        } catch let JSON.Error.keyNotFound(key: key) where key == "hasPet" {
            // expected
        } catch {
            XCTFail("Unexpected error: \(error)")
        }
    }
    
    func testThatMapCanCreateArrayOfPeople() {
        let peopleJSON = try! json.array("people")
        let people = try! peopleJSON.map(Person.init)
        for person in people {
            XCTAssertNotEqual(person.name, "", "There should be a name.")
        }
    }
    
    func testThatSubscriptingJSONWorksForTopLevelObject() {
        let success = try? json.bool("success")
        XCTAssertEqual(success, true, "There should be `success`.")
    }
    
    func testThatPathSubscriptingPerformsNesting() {
        for z in try! json.array("states", "Georgia") {
            XCTAssertNotNil(try? z.int(), "The `Int` should not be `nil`.")
        }
    }
    
    func testJSONSubscriptWithInt() {
        let mattmatt = try? json.string("people", 0, "name")
        XCTAssertEqual(mattmatt, "Matt Mathias", "`matt` should hold string `Matt Mathias`")
    }
    
    func testJSONErrorKeyNotFound() {
        do {
            _ = try json.array("peopl")
        } catch JSON.Error.keyNotFound(let key) {
            XCTAssert(key == "peopl", "The error should be due to the key not being found.")
        } catch {
            XCTFail("The error should be due to the key not being found, but was: \(error).")
        }
    }
    
    func testJSONErrorIndexOutOfBounds() {
        do {
            _ = try json.dictionary("people", 4)
        } catch JSON.Error.indexOutOfBounds(let index) {
            XCTAssert(index == 4, "The error should be due to the index being out of bounds.")
        } catch {
            XCTFail("The error should be due to the index being out of bounds, but was: \(error).")
        }
    }
    
    func testJSONErrorTypeNotConvertible() {
        do {
            _ = try json.int("people", 0, "name")
        } catch let JSON.Error.valueNotConvertible(value, to) {
            XCTAssert(to == Swift.Int, "The error should be due the value not being an `Int` case, but was \(to).")
            XCTAssert(value == "Matt Mathias", "The error should be due the value being the String 'Matt Mathias', but was \(value).")
        } catch {
            XCTFail("The error should be due to `name` not being convertible to `int`, but was: \(error).")
        }
    }
    
    func testJSONErrorUnexpectedSubscript() {
        do {
            _ = try json.string("people", "name")
        } catch JSON.Error.unexpectedSubscript(let type) {
            XCTAssert(type == Swift.String, "The error should be due the value not being subscriptable with string `String` case, but was \(type).")
        } catch {
            XCTFail("The error should be due to the `people` `Array` not being subscriptable with `String`s, but was: \(error).")
        }
    }
    
    func testThatOptionalSubscriptingIntoNullSucceeds() {
        let earlyNull = [ "foo": nil ] as JSON
        let string = try! earlyNull.string("foo", "bar", "baz", alongPath: .NullBecomesNil)
        XCTAssertNil(string)
    }
    
    func testThatOptionalSubscriptingKeyNotFoundSucceeds() {
        let keyNotFound = [ "foo": 2 ] as JSON
        let string = try! keyNotFound.string("bar", alongPath: .MissingKeyBecomesNil)
        XCTAssertNil(string)
    }
    
}

private struct Resident {
    let name: String
    let age: Int?
    let hasPet: Bool?
    let rent: Double?
}

extension Resident: JSONDecodable {
    private init(json: JSON) throws {
        name = try json.string("name")
        age = try json.int("age", alongPath: .MissingKeyBecomesNil)
        hasPet = try json.bool("hasPet", alongPath: .NullBecomesNil)
        rent = try json.double("rent", alongPath: [.NullBecomesNil, .MissingKeyBecomesNil])
    }
}

extension Resident: Equatable {}

private func ==(lhs: Resident, rhs: Resident) -> Bool {
    return (lhs.name == rhs.name) &&
    (lhs.age == rhs.age) &&
    (lhs.hasPet == rhs.hasPet) &&
    (lhs.rent == rhs.rent)
}

class JSONSubscriptWithNSJSONTests: JSONSubscriptingTests {
    
    override func parser() -> JSONParserType.Type {
        return JSONSerialization.self
    }
    
}

// Just for syntax validation, not for execution or being counted for coverage.
private func testUsage() {
    let j = JSON.null
    
    _ = try? j.int()
    _ = try? j.int(alongPath: .MissingKeyBecomesNil)
    _ = try? j.int(alongPath: .NullBecomesNil)
    _ = try? j.int(or: 42)
    
    _ = try? j.int("key")
    _ = try? j.int("key", alongPath: .MissingKeyBecomesNil)
    _ = try? j.int("key", alongPath: .NullBecomesNil)
    _ = try? j.int("key", or: 42)
    
    _ = try? j.int(1)
    _ = try? j.int(2, alongPath: .MissingKeyBecomesNil)
    _ = try? j.int(3, alongPath: .NullBecomesNil)
    _ = try? j.int(4, or: 42)
    
    let stringConst = "key"
    
    _ = try? j.int(stringConst, 1)
    _ = try? j.int(stringConst, 2, alongPath: .MissingKeyBecomesNil)
    _ = try? j.int(stringConst, 3, alongPath: .NullBecomesNil)
    _ = try? j.int(stringConst, 4, or: 42)
}<|MERGE_RESOLUTION|>--- conflicted
+++ resolved
@@ -36,11 +36,7 @@
             ])
         
         let testBundle = Bundle(for: JSONSubscriptingTests.self)
-<<<<<<< HEAD
-        guard let data = testBundle.urlForResource("sample", withExtension: "JSON").flatMap(NSData.init(contentsOf:)) else {
-=======
         guard let data = testBundle.url(forResource: "sample", withExtension: "JSON").flatMap(NSData.init(contentsOf:)) else {
->>>>>>> e50fba6a
             XCTFail("Could not read sample data from test bundle")
             return
         }
@@ -52,11 +48,7 @@
             return
         }
         
-<<<<<<< HEAD
-        guard let noWhiteSpaceData = testBundle.urlForResource("sampleNoWhiteSpace", withExtension: "JSON").flatMap(NSData.init(contentsOf:)) else {
-=======
         guard let noWhiteSpaceData = testBundle.url(forResource: "sampleNoWhiteSpace", withExtension: "JSON").flatMap(NSData.init(contentsOf:)) else {
->>>>>>> e50fba6a
             XCTFail("Could not read sample data (no whitespace) from test bundle")
             return
         }
