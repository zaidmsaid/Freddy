//
//  JSONDecodableTests.swift
//  FreddyTests
//
//  Created by Matthew Mathias on 11/6/15.
//  Copyright © 2015 Big Nerd Ranch. All rights reserved.
//

import XCTest
import Freddy

class JSONDecodableTests: XCTestCase {

    private var mattJSON: JSON!
    private var matt: Person!
    
    override func setUp() {
        super.setUp()
        
        mattJSON = ["name": "Matt Mathias", "age": 32, "eyeColor": "blue", "spouse": true]
        matt = Person(name: "Matt Mathias", age: 32, eyeColor: .Blue, spouse: true)
    }
    
    override func tearDown() {
        // Put teardown code here. This method is called after the invocation of each test method in the class.
        super.tearDown()
    }

    func testThatJSONDecodableConformanceProducesInstance() {
        do {
            let decodedMatt = try Person(json: mattJSON)
            XCTAssertEqual(matt, decodedMatt, "`matt` `decodedMatt` should be equal.")
        } catch {
            XCTFail("`matt` and `decodedMatt` are not equal: \(error).")
        }
    }
    
    func testJSONDecodableExtensionOnDouble() {
        let fourPointFour = 4.4
        let fourPointFourJSON: JSON = 4.4
        let fourJSON: JSON = 4
        let fourPointFourStringJSON: JSON = "4.4"

        do {
            let decodedFourPointFour = try Double(json: fourPointFourJSON)
            let decodedFour = try Double(json: fourJSON)
            XCTAssertEqual(decodedFourPointFour, fourPointFour, "`fourPointFourJSON` and `fourPointFour` should be equal.")
            XCTAssertEqual(decodedFour, 4.0, "`decodedFour` and 4.0 should be equal.")
        } catch {
            XCTFail("Should be able to instantiate a `Double` with `JSON`: \(error).")
        }

        do {
            let decodedFourPointFour = try Double(json: fourPointFourStringJSON)
            XCTAssertEqual(decodedFourPointFour, fourPointFour, "`fourPointFour` and '4.4' `String` should be equal.")
        } catch {
            XCTFail("Failed for unknown reason: \(error).")
        }

        do {
            _ = try Double(json: "bad")
<<<<<<< HEAD
            XCTFail("Should not be able to instantiate `Double` with `String` not matching a double representation `JSON`.")
        } catch JSON.Error.ValueNotConvertible(let type) {
=======
            XCTFail("Should not be able to instantiate `Double` with `String` `JSON`.")
        } catch JSON.Error.valueNotConvertible(let type) {
>>>>>>> d922c0bd
            XCTAssert(true, "\(type) should not be covertible from 'bad' `String`.")
        } catch {
            XCTFail("Failed for unknown reason: \(error).")
        }
    }
    
    func testJSONDecodableExtensionOnInt() {
        let four = 4
        let fourJSON: JSON = 4
        let fourPointZeroJSON: JSON = 4.0
        let fourStringJSON: JSON = "4"
        let fourPointZeroStringJSON: JSON = "4.0"
        let fourPointFourStringJSON: JSON = "4.4"

        do {
            let decodedFour = try Int(json: fourJSON)
            let decodedFourPointZero = try Int(json: fourPointZeroJSON)
            XCTAssertEqual(decodedFour, four, "`four` and 4 should be equal.")
            XCTAssertEqual(decodedFourPointZero, four, "`decodedFourPointZero` and `four` should be equal.")
        } catch {
            XCTFail("Should be able to instantiate an `Int` with `JSON`: \(error).")
        }

        do {
            let decodedFour = try Int(json: fourStringJSON)
            let decodedFourPointZero = try Int(json: fourPointZeroStringJSON)
            XCTAssertEqual(decodedFour, four, "`four` and '4' `String` should be equal.")
            XCTAssertEqual(decodedFourPointZero, four, "`decodedFourPointZero` and '4.0' `String` should be equal.")
        } catch {
            XCTFail("Failed for unknown reason: \(error).")
        }

        do {
            _ = try Int(json: fourPointFourStringJSON)
            XCTFail("Should not be able to instantiate `Int` with '4.4' `String` `JSON`.")
        } catch JSON.Error.ValueNotConvertible(let type) {
            XCTAssert(true, "\(type) should not be covertible from '4.4' `String`.")
        } catch {
            XCTFail("Failed for unknown reason: \(error).")
        }

        do {
            _ = try Int(json: "bad")
<<<<<<< HEAD
            XCTFail("Should not be able to instantiate `Int` with `String` not matching an integer representation `JSON`.")
        } catch JSON.Error.ValueNotConvertible(let type) {
=======
            XCTFail("Should not be able to instantiate `Int` with `String` `JSON`.")
        } catch JSON.Error.valueNotConvertible(let type) {
>>>>>>> d922c0bd
            XCTAssert(true, "\(type) should not be covertible from 'bad' `String`.")
        } catch {
            XCTFail("Failed for unknown reason: \(error).")
        }
    }
    
    func testJSONDecodableExtensionOnString() {
        let matt = "matt"
        let stringJSON: JSON = "matt"
        
        do {
            let decodedString = try String(json: stringJSON)
            XCTAssertEqual(decodedString, matt, "`decodedString` and `matt` should be equal.")
        } catch {
            XCTFail("Should be able to instantiate a `String` with `JSON`: \(error).")
        }
        
        do {
            let four = try String(json: 4)
            XCTAssertEqual(four, "4", "`four` and `4` should be equal.")
        } catch JSON.Error.valueNotConvertible(let type) {
            XCTAssert(true, "\(type) should be covertible from `Int.")
        } catch {
            XCTFail("Failed for unknown reason: \(error).")
        }
        
        do {
            let twoAndHalf = try String(json: 2.5)
            XCTAssertEqual(twoAndHalf, "2.5", "`twoAndHalf` and `2.5` should be equal.")
        } catch JSON.Error.valueNotConvertible(let type) {
            XCTAssert(true, "\(type) should be covertible from `Double.")
        } catch {
            XCTFail("Failed for unknown reason: \(error).")
        }
        
        do {
            let positive = try String(json: true)
            XCTAssertEqual(positive, "true", "`positive` and `true` should be equal.")
        } catch JSON.Error.valueNotConvertible(let type) {
            XCTAssert(true, "\(type) should be covertible from `Bool.")
        } catch {
            XCTFail("Failed for unknown reason: \(error).")
        }
    }
    
    func testJSONDecodableExtensionOnBool() {
        let tru = true
        let boolJSON: JSON = true
        
        do {
            let decodedBool = try Bool(json: boolJSON)
            XCTAssertEqual(decodedBool, tru, "`decodedBool` and `tru` should be equal.")
        } catch {
            XCTFail("Should be able to instantiate a `Bool` with `JSON`: \(error).")
        }
        
        do {
            _ = try Bool(json: "bad")
            XCTFail("Should not be able to instantiate `Bool` with `String` `JSON`.")
        } catch JSON.Error.valueNotConvertible(let type) {
            XCTAssert(true, "\(type) should not be covertible from 'bad' string.")
        } catch {
            XCTFail("Failed for unknown reason: \(error).")
        }
    }
    
    func testThatJSONBoolIsDecodable() {
        let JSONTrue: JSON = true
        do {
            let decodedTrue = try JSONTrue.getBool()
            XCTAssertTrue(decodedTrue, "`JSONTrue` should decode to `true`.")
        } catch {
            XCTFail("`JSONTrue` should decode to `true`.")
        }
    }
    
    func testThatJSONArrayIsDecodable() {
        let JSONArray: JSON = [1,2,3,4]
        
        do {
            let decodedArray = try JSONArray.getArray()
            XCTAssertEqual(decodedArray, [1,2,3,4], "`decodedArray` should match.")
        } catch {
            XCTFail("`decodedArray should be [1,2,3,4]")
        }
        
        let badJSONArray: JSON = "bad"
        do {
            _ = try badJSONArray.getArray()
            XCTFail("array should not exist.")
        } catch JSON.Error.valueNotConvertible(let type) {
            XCTAssert(true, "\(type) should not be convertible to `[JSON]`")
        } catch {
            XCTFail("Failed for unknown reason: \(error).")
        }
    }
    
    func testThatJSONDictionaryIsDecodable() {
        let JSONDictionary: JSON = ["Matt": 32]
        
        do {
            let decodedJSONDictionary = try JSONDictionary.getDictionary()
            XCTAssertEqual(decodedJSONDictionary, ["Matt": 32], "`decodedJSONDictionary` should equal `[Matt: 32]`.")
        } catch {
            XCTFail("`decodedJSONDictionary` should equal `[Matt: 32]`.")
        }
        
        let badJSONDictionary: JSON = 4
        do {
            _ = try badJSONDictionary.getDictionary()
            XCTFail("There should be no dictionary.")
        } catch JSON.Error.valueNotConvertible(let type) {
            XCTAssertTrue(true, "\(type) shold not be convertible to `[String: JSON]`.")
        } catch {
            XCTFail("Failed for unknown reason: \(error).")
        }
    }
    
    func testThatArrayOfCanReturnArrayOfJSONDecodable() {
        let oneTwoThreeJSON: JSON = [1,2,3]
        
        do {
            let decodedOneTwoThree = try oneTwoThreeJSON.decodedArray(type: Swift.Int)
            XCTAssertEqual(decodedOneTwoThree, [1,2,3], "`decodedOneTwoThree` should be equal to `[1,2,3]`.")
        } catch {
            XCTFail("`decodedOneTwoThree` should be equal to `[1,2,3]`.")
        }
    }
    
    func testThatDictionaryOfCanReturnDictionaryOfJSONDecodable() {
        let oneTwoThreeJSON: JSON = ["one": 1, "two": 2, "three": 3]
        
        do {
            let decodedOneTwoThree = try oneTwoThreeJSON.decodedDictionary(type: Swift.Int)
            XCTAssertEqual(decodedOneTwoThree, ["one": 1, "two": 2, "three": 3], "`decodedOneTwoThree` should be equal to `[\"one\": 1, \"two\": 2, \"three\": 3]`.")
        } catch {
            XCTFail("`decodedOneTwoThree` should be equal to `[\"one\": 1, \"two\": 2, \"three\": 3]`.")
        }
    }
    
    func testThatNullIsDecodedToNilWhenRequestedAtTopLevel() {
        let JSONDictionary: JSON = ["key": .null]
        
        do {
            let value: Int? = try JSONDictionary.getInt(at: "key", alongPath: .NullBecomesNil)
            XCTAssertEqual(value, nil)
        } catch {
            XCTFail("Should have retrieved nil for key `key` in `JSONDictionary` when specifying `ifNull` to be `true`.")
        }
    }
    
    func testThatAttemptingToDecodeNullThrowsWhenRequestedAtTopLevel() {
        let JSONDictionary: JSON = ["key": .null]
        
        do {
            let _: Int? = try JSONDictionary.getInt(at: "key")
            XCTFail("Should have thrown an error when attempting to retrieve a value for key `key` in `JSONDictionary` when not specifying `ifNull` to be `true`.")
        } catch let JSON.Error.valueNotConvertible(_, to) where to == Int.self {
            return
        } catch {
            XCTFail("An unexpected exception was thrown.")
        }
        
    }

}

extension Person: Equatable {}

public func ==(lhs: Person, rhs: Person) -> Bool {
    return (lhs.name == rhs.name) &&
           (lhs.age == rhs.age) &&
           (lhs.spouse == rhs.spouse)
}<|MERGE_RESOLUTION|>--- conflicted
+++ resolved
@@ -59,13 +59,8 @@
 
         do {
             _ = try Double(json: "bad")
-<<<<<<< HEAD
             XCTFail("Should not be able to instantiate `Double` with `String` not matching a double representation `JSON`.")
-        } catch JSON.Error.ValueNotConvertible(let type) {
-=======
-            XCTFail("Should not be able to instantiate `Double` with `String` `JSON`.")
-        } catch JSON.Error.valueNotConvertible(let type) {
->>>>>>> d922c0bd
+        } catch JSON.Error.valueNotConvertible(let type) {
             XCTAssert(true, "\(type) should not be covertible from 'bad' `String`.")
         } catch {
             XCTFail("Failed for unknown reason: \(error).")
@@ -101,7 +96,7 @@
         do {
             _ = try Int(json: fourPointFourStringJSON)
             XCTFail("Should not be able to instantiate `Int` with '4.4' `String` `JSON`.")
-        } catch JSON.Error.ValueNotConvertible(let type) {
+        } catch JSON.Error.valueNotConvertible(let type) {
             XCTAssert(true, "\(type) should not be covertible from '4.4' `String`.")
         } catch {
             XCTFail("Failed for unknown reason: \(error).")
@@ -109,13 +104,8 @@
 
         do {
             _ = try Int(json: "bad")
-<<<<<<< HEAD
             XCTFail("Should not be able to instantiate `Int` with `String` not matching an integer representation `JSON`.")
-        } catch JSON.Error.ValueNotConvertible(let type) {
-=======
-            XCTFail("Should not be able to instantiate `Int` with `String` `JSON`.")
-        } catch JSON.Error.valueNotConvertible(let type) {
->>>>>>> d922c0bd
+        } catch JSON.Error.valueNotConvertible(let type) {
             XCTAssert(true, "\(type) should not be covertible from 'bad' `String`.")
         } catch {
             XCTFail("Failed for unknown reason: \(error).")
