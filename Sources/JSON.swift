--- conflicted
+++ resolved
@@ -40,14 +40,10 @@
         case unexpectedSubscript(type: JSONPathType.Type)
         
         /// Unexpected JSON `value` was found that is not convertible `to` type 
-<<<<<<< HEAD
         case valueNotConvertible(value: JSON, to: Any.Type)
-=======
-        case ValueNotConvertible(value: JSON, to: Any.Type)
         
         /// The JSON is not serializable to a `String`.
-        case StringSerializationError
->>>>>>> dba5e3e0
+        case stringSerializationError
     }
 
 }
