//
//  JSONDecodable.swift
//  Freddy
//
//  Created by Matthew D. Mathias on 3/24/15.
//  Copyright © 2015 Big Nerd Ranch. Licensed under MIT.
//

/// A protocol to provide functionality for creating a model object with a `JSON`
/// value.
public protocol JSONDecodable {
    
    /// Creates an instance of the model with a `JSON` instance.
    /// - parameter json: An instance of a `JSON` value from which to
    ///             construct an instance of the implementing type.
    /// - throws: Any `JSON.Error` for errors derived from inspecting the
    ///           `JSON` value, or any other error involved in decoding.
    init(json: JSON) throws
    
}

extension Double: JSONDecodable {
    
    /// An initializer to create an instance of `Double` from a `JSON` value.
    /// - parameter json: An instance of `JSON`.
    /// - throws: The initializer will throw an instance of `JSON.Error` if 
    ///           an instance of `Double` cannot be created from the `JSON` value that was
    ///           passed to this initializer.
    public init(json: JSON) throws {
        switch json {
        case let .double(double):
            self = double
<<<<<<< HEAD
        case let .Int(int):
            self = Swift.Double(int)
        case let .String(string):
            if let double = Swift.Double(string) {
                self = double
                return
            }
            throw JSON.Error.ValueNotConvertible(value: json, to: Swift.Double)
=======
        case let .int(int):
            self = Double(int)
>>>>>>> d922c0bd
        default:
            throw JSON.Error.valueNotConvertible(value: json, to: Double.self)
        }
    }
    
}

extension Int: JSONDecodable {
    
    /// An initializer to create an instance of `Int` from a `JSON` value.
    /// - parameter json: An instance of `JSON`.
    /// - throws: The initializer will throw an instance of `JSON.Error` if
    ///           an instance of `Int` cannot be created from the `JSON` value that was
    ///           passed to this initializer.
    public init(json: JSON) throws {
        switch json {
        case let .double(double) where double <= Double(Int.max):
            self = Int(double)
        case let .int(int):
            self = int
        case let .String(string):

            if let int = Swift.Int(string) {
                self = int
                return
            }

            if let double = Swift.Double(string) where double <= Double(Swift.Int.max) && Swift.Double(Swift.Int(double)) == double {
                self = Swift.Int(double)
                return
            }
            
            throw JSON.Error.ValueNotConvertible(value: json, to: Swift.Int)
        default:
            throw JSON.Error.valueNotConvertible(value: json, to: Int.self)
        }
    }
    
}

extension String: JSONDecodable {
    
    /// An initializer to create an instance of `String` from a `JSON` value.
    /// - parameter json: An instance of `JSON`.
    /// - throws: The initializer will throw an instance of `JSON.Error` if
    ///           an instance of `String` cannot be created from the `JSON` value that was
    ///           passed to this initializer.
    public init(json: JSON) throws {
        switch json {
        case let .string(string):
            self = string
        case let .int(int):
            self = String(int)
        case let .bool(bool):
            self = String(bool)
        case let .double(double):
            self = String(double)
        default:
            throw JSON.Error.valueNotConvertible(value: json, to: String.self)
        }
    }
    
}

extension Bool: JSONDecodable {
    
    /// An initializer to create an instance of `Bool` from a `JSON` value.
    /// - parameter json: An instance of `JSON`.
    /// - throws: The initializer will throw an instance of `JSON.Error` if
    ///           an instance of `Bool` cannot be created from the `JSON` value that was
    ///           passed to this initializer.
    public init(json: JSON) throws {
        guard case let .bool(bool) = json else {
            throw JSON.Error.valueNotConvertible(value: json, to: Bool.self)
        }
        self = bool
    }
    
}

extension RawRepresentable where RawValue: JSONDecodable {

    /// An initializer to create an instance of `RawRepresentable` from a `JSON` value.
    /// - parameter json: An instance of `JSON`.
    /// - throws: The initializer will throw an instance of `JSON.Error` if
    ///           an instance of `RawRepresentable` cannot be created from the `JSON` value that was
    ///           passed to this initializer.
    public init(json: JSON) throws {
        let raw = try json.decode(type: RawValue.self)
        guard let value = Self(rawValue: raw) else {
            throw JSON.Error.valueNotConvertible(value: json, to: Self.self)
        }
        self = value
    }
}

internal extension JSON {

    /// Retrieves a `[JSON]` from the JSON.
    /// - parameter: A `JSON` to be used to create the returned `Array`.
    /// - returns: An `Array` of `JSON` elements
    /// - throws: Any of the `JSON.Error` cases thrown by `decode(type:)`.
    /// - seealso: `JSON.decode(_:type:)`
    static func getArray(from json: JSON) throws -> [JSON] {
        // Ideally should be expressed as a conditional protocol implementation on Swift.Array.
        guard case let .array(array) = json else {
            throw Error.valueNotConvertible(value: json, to: Swift.Array<JSON>)
        }
        return array
    }
    
    /// Retrieves a `[String: JSON]` from the JSON.
    /// - parameter: A `JSON` to be used to create the returned `Dictionary`.
    /// - returns: An `Dictionary` of `String` mapping to `JSON` elements
    /// - throws: Any of the `JSON.Error` cases thrown by `decode(type:)`.
    /// - seealso: `JSON.decode(_:type:)`
    static func getDictionary(from json: JSON) throws -> [String: JSON] {
        // Ideally should be expressed as a conditional protocol implementation on Swift.Dictionary.
        guard case let .dictionary(dictionary) = json else {
            throw Error.valueNotConvertible(value: json, to: Swift.Dictionary<String, JSON>)
        }
        return dictionary
    }
    
    /// Attempts to decode many values from a descendant JSON array at a path
    /// into JSON.
    /// - parameter json: A `JSON` to be used to create the returned `Array` of some type conforming to `JSONDecodable`.
    /// - returns: An `Array` of `Decoded` elements.
    /// - throws: Any of the `JSON.Error` cases thrown by `decode(type:)`, as
    ///   well as any error that arises from decoding the contained values.
    /// - seealso: `JSON.decode(_:type:)`
    static func decodedArray<Decoded: JSONDecodable>(from json: JSON) throws -> [Decoded] {
        // Ideally should be expressed as a conditional protocol implementation on Swift.Dictionary.
        // This implementation also doesn't do the `type = Type.self` trick.
        return try getArray(from: json).map(Decoded.init)
    }
    
    /// Attempts to decode many values from a descendant JSON object at a path
    /// into JSON.
    /// - parameter json: A `JSON` to be used to create the returned `Dictionary` of some type conforming to `JSONDecodable`.
    /// - returns: A `Dictionary` of string keys and `Decoded` values.
    /// - throws: One of the `JSON.Error` cases thrown by `decode(_:type:)` or
    ///           any error that arises from decoding the contained values.
    /// - seealso: `JSON.decode(_:type:)`
    static func decodedDictionary<Decoded: JSONDecodable>(from json: JSON) throws -> [Swift.String: Decoded] {
        guard case let .dictionary(dictionary) = json else {
            throw Error.valueNotConvertible(value: json, to: Swift.Dictionary<String, Decoded>)
        }
        var decodedDictionary = Swift.Dictionary<String, Decoded>(minimumCapacity: dictionary.count)
        for (key, value) in dictionary {
            decodedDictionary[key] = try Decoded(json: value)
        }
        return decodedDictionary
    }
    
}<|MERGE_RESOLUTION|>--- conflicted
+++ resolved
@@ -30,19 +30,14 @@
         switch json {
         case let .double(double):
             self = double
-<<<<<<< HEAD
-        case let .Int(int):
-            self = Swift.Double(int)
-        case let .String(string):
-            if let double = Swift.Double(string) {
+        case let .int(int):
+            self = Double(int)
+        case let .string(string):
+            if let double = Double(string) {
                 self = double
                 return
             }
-            throw JSON.Error.ValueNotConvertible(value: json, to: Swift.Double)
-=======
-        case let .int(int):
-            self = Double(int)
->>>>>>> d922c0bd
+            throw JSON.Error.valueNotConvertible(value: json, to: Double.self)
         default:
             throw JSON.Error.valueNotConvertible(value: json, to: Double.self)
         }
@@ -63,19 +58,19 @@
             self = Int(double)
         case let .int(int):
             self = int
-        case let .String(string):
+        case let .string(string):
 
             if let int = Swift.Int(string) {
                 self = int
                 return
             }
 
-            if let double = Swift.Double(string) where double <= Double(Swift.Int.max) && Swift.Double(Swift.Int(double)) == double {
+            if let double = Swift.Double(string), double <= Double(Swift.Int.max), Swift.Double(Swift.Int(double)) == double {
                 self = Swift.Int(double)
                 return
             }
             
-            throw JSON.Error.ValueNotConvertible(value: json, to: Swift.Int)
+            throw JSON.Error.valueNotConvertible(value: json, to: Int.self)
         default:
             throw JSON.Error.valueNotConvertible(value: json, to: Int.self)
         }
